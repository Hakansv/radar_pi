--- conflicted
+++ resolved
@@ -75,6 +75,7 @@
   int motion = m_ri->m_trails_motion.GetValue();
   uint8_t weakest_normal_blob = m_ri->m_pi->m_settings.threshold_blue;
   size_t radius = 0;
+
   for (; radius < len - 1; radius++) {  //  len - 1 : no trails on range circle
     PointInt point = m_ri->m_polar_lookup->GetPointInt(bearing, radius);
 
@@ -97,15 +98,11 @@
       }
     }
   }
-<<<<<<< HEAD
-  for (; radius < len - 1; radius++) {
-=======
 
   // Now process the rest of the spoke from len to m_spoke_len_max.
   // This will only be called when the current spoke length is smaller than the max.
   // we need to update the trail 'age' for those points.
   for (; radius < m_ri->m_spoke_len_max; radius++) {
->>>>>>> 02c504b6
     PointInt point = m_ri->m_polar_lookup->GetPointInt(bearing, radius);
 
     point.x += m_trail_size / 2 + m_offset.lat;
@@ -264,13 +261,12 @@
 
 
   // Check for changes in the direction of movement, part of the image buffer has to be erased
-  int current_margin = m_trail_size / 2 - m_ri->m_spoke_len;
-
+ 
   if (shift.lat > 0 && m_ri->m_dir_lat <= 0) {
     // change of direction of movement, moving north now
     // clear space in trailbuffer above image (this area might not be empty)
-    uint8_t *start_of_area_to_clear = m_true_trails + (m_trail_size - current_margin + m_offset.lat) * m_trail_size;
-    int number_of_pixels_to_clear = (current_margin - m_offset.lat) * m_trail_size;
+    uint8_t *start_of_area_to_clear = m_true_trails + (m_trail_size - MARGIN + m_offset.lat) * m_trail_size;
+    int number_of_pixels_to_clear = (MARGIN - m_offset.lat) * m_trail_size;
     memset(start_of_area_to_clear, 0, number_of_pixels_to_clear);
     m_ri->m_dir_lat = 1;
   }
@@ -279,7 +275,7 @@
     // change of direction of movement, moving south now
     // clear space in true_trails below image
     uint8_t *start_of_area_to_clear = m_true_trails;
-    int number_of_pixels_to_clear = (current_margin + m_offset.lat) * m_trail_size;
+    int number_of_pixels_to_clear = (MARGIN + m_offset.lat) * m_trail_size;
     memset(start_of_area_to_clear, 0, number_of_pixels_to_clear);
     m_ri->m_dir_lat = -1;
   }
@@ -287,9 +283,9 @@
   if (shift.lon > 0 && m_ri->m_dir_lon <= 0) {
     // change of direction of movement, moving east now
     // clear space in true_trails to the right of image
-    int number_of_pixels_to_clear = current_margin - m_offset.lon;
+    int number_of_pixels_to_clear = MARGIN - m_offset.lon;
     for (size_t i = 0; i < m_trail_size; i++) {
-      uint8_t *start_of_area_to_clear = m_true_trails + m_trail_size * i + m_trail_size - current_margin + m_offset.lon;
+      uint8_t *start_of_area_to_clear = m_true_trails + m_trail_size * i + m_trail_size - MARGIN + m_offset.lon;
       memset(start_of_area_to_clear, 0, number_of_pixels_to_clear);
     }
     m_ri->m_dir_lon = 1;
@@ -298,7 +294,7 @@
   if (shift.lon < 0 && m_ri->m_dir_lon >= 0) {
     // change of direction of movement, moving west now
     // clear space in true_trails outside image in that direction
-    int number_of_pixels_to_clear = current_margin + m_offset.lon;
+    int number_of_pixels_to_clear = MARGIN + m_offset.lon;
     for (size_t i = 0; i < m_trail_size; i++) {
       uint8_t *start_of_area_to_clear = m_true_trails + m_trail_size * i;
       memset(start_of_area_to_clear, 0, number_of_pixels_to_clear);
@@ -338,8 +334,7 @@
 // shifts the true trails image in lat direction to center
 void TrailBuffer::ShiftImageLatToCenter() {
   size_t shift = 0;
-  int image_size = m_trail_size * 2 * m_ri->m_spoke_len;      // number of pixels to shift up / down
-  int current_margin = m_trail_size / 2 - m_ri->m_spoke_len;  // this is where the centered image should start
+  int image_size = m_trail_size * 2 * m_max_spoke_len;      // number of pixels to shift up / down
 
   if (m_offset.lat >= MARGIN || m_offset.lat <= -MARGIN) {  // abs not ok
     LOG_INFO(wxT("radar_pi: offset lat too large %i"), m_offset.lat);
@@ -347,17 +342,17 @@
     return;
   }
   // current starting location of shifted image
-  uint8_t *source_address = m_true_trails + (current_margin + m_offset.lat) * m_trail_size;
+  uint8_t *source_address = m_true_trails + (MARGIN + m_offset.lat) * m_trail_size;
   // location where centered image should be
-  uint8_t *destination_address = m_true_trails + current_margin * m_trail_size;
+  uint8_t *destination_address = m_true_trails + MARGIN * m_trail_size;
   // size of image to be shifted, extended to the full width of trailbuffer
-  image_size = m_trail_size * 2 * m_ri->m_spoke_len;
+  image_size = m_trail_size * 2 * m_max_spoke_len;
   memmove(destination_address, source_address, image_size);
   uint8_t *start_of_area_to_clear;
-  int number_of_pixels_to_clear = current_margin * m_trail_size;
+  int number_of_pixels_to_clear = MARGIN * m_trail_size;
   if (m_offset.lat > 0) {
     // clear upper area of trailbuffer which is now outside the image
-    start_of_area_to_clear = m_true_trails + (m_trail_size - current_margin) * m_trail_size;
+    start_of_area_to_clear = m_true_trails + (m_trail_size - MARGIN) * m_trail_size;
   }
   else {
     // clear lower area of trailbuffer which is now outside the image
@@ -377,29 +372,28 @@
     return;
   }
   // number of pixels to shift right / left
-  int line_of_image_size = 2 * m_ri->m_spoke_len;   
-  // current_margin is where the centered line should start
-  int current_margin = m_trail_size / 2 - m_ri->m_spoke_len;
+  int line_of_image_size = 2 * m_max_spoke_len;   
+  // MARGIN is where the centered line should start
   // shift per line, rigth / left
   for (size_t i = 0; i < m_trail_size; i++) {
     // current starting location of image
-    uint8_t *source_address = m_true_trails + i * m_trail_size + current_margin + m_offset.lon;
+    uint8_t *source_address = m_true_trails + i * m_trail_size + MARGIN + m_offset.lon;
     // location where centered image should be
-    uint8_t *destination_address = m_true_trails + i * m_trail_size + current_margin;
+    uint8_t *destination_address = m_true_trails + i * m_trail_size + MARGIN;
     memmove(destination_address, source_address, line_of_image_size);
 
     uint8_t *start_of_area_to_clear;
     // offset > 0, we shifted to the left, so clear area to the right of image
     if (m_offset.lon > 0) {
       // start clear at end of the line minus current margin
-      start_of_area_to_clear = m_true_trails + i * m_trail_size + m_trail_size - current_margin;
+      start_of_area_to_clear = m_true_trails + i * m_trail_size + m_trail_size - MARGIN;
     }
     // offset <= 0, we shifted to the right, so clear area to the left of image   
     else {
       // start clear at start of the line
       start_of_area_to_clear = m_true_trails + i * m_trail_size;
     }
-    memset(start_of_area_to_clear, 0, current_margin);
+    memset(start_of_area_to_clear, 0, MARGIN);
   }
   m_offset.lon = 0;
 }
