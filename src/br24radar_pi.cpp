/******************************************************************************
 *
 * Project:  OpenCPN
 * Purpose:  Navico BR24 Radar Plugin
 * Author:   David Register
 *           Dave Cowell
 *           Kees Verruijt
 *
 ***************************************************************************
 *   Copyright (C) 2010 by David S. Register              bdbcat@yahoo.com *
 *   Copyright (C) 2012-2013 by Dave Cowell                                *
 *   Copyright (C) 2012-2013 by Kees Verruijt         canboat@verruijt.net *
 *                                                                         *
 *   This program is free software; you can redistribute it and/or modify  *
 *   it under the terms of the GNU General Public License as published by  *
 *   the Free Software Foundation; either version 2 of the License, or     *
 *   (at your option) any later version.                                   *
 *                                                                         *
 *   This program is distributed in the hope that it will be useful,       *
 *   but WITHOUT ANY WARRANTY; without even the implied warranty of        *
 *   MERCHANTABILITY or FITNESS FOR A PARTICULAR PURPOSE.  See the         *
 *   GNU General Public License for more details.                          *
 *                                                                         *
 *   You should have received a copy of the GNU General Public License     *
 *   along with this program; if not, write to the                         *
 *   Free Software Foundation, Inc.,                                       *
 *   59 Temple Place - Suite 330, Boston, MA  02111-1307, USA.             *
 ***************************************************************************
 */


/* Changes by Douwe Fokkema 07-02-2015 to implement "heading on radar" if heading is sent to the 4G radar via NMEA2000
 to the RI10 interface box. In this case the heading is incorporated in the header of each scanline and used 
to map the scanlines ion their true position on the chart.

The buffer m_scan_line now contains the true (orientation) radar image. As a consequence alarm zones (arc) now have a true orientation 
and are not relative to the heading.

Additional change: In case the radar is transmitting data the pi will only display a radar image if radar state is on (green). 
*/


#ifdef _WINDOWS
# include <WinSock2.h>
# include <ws2tcpip.h>
# pragma comment (lib, "Ws2_32.lib")
#endif

#include "wx/wxprec.h"

#ifndef  WX_PRECOMP
#include "wx/wx.h"
#endif                          //precompiled headers

#include <wx/socket.h>
#include "wx/apptrait.h"
#include <wx/glcanvas.h>
#include "wx/sckaddr.h"
#include "wx/datetime.h"
#include <wx/fileconf.h>
#include <fstream>

using namespace std;

#ifdef __WXGTK__
# include <netinet/in.h>
# include <sys/ioctl.h>
#endif

#ifdef __WXOSX__
# include <sys/types.h>
# include <sys/socket.h>
# include <netdb.h>
#endif

#ifdef __WXMSW__
# include "GL/glu.h"
#endif

#include "br24radar_pi.h"
//#include "ocpndc.h"


// A marker that uniquely identifies BR24 generation scanners, as opposed to 4G(eneration)
// Note that 3G scanners are BR24's with better power, so they are more BR23+ than 4G-.
// As far as we know they 3G's use exactly the same command set.

// If BR24MARK is found, we switch to BR24 mode, otherwise 4G.
static UINT8 BR24MARK[] = { 0x00, 0x44, 0x0d, 0x0e };

enum {
    // process ID's
    ID_OK,
    ID_RANGE_UNITS,
    ID_OVERLAYDISPLAYOPTION,
    ID_DISPLAYTYPE,
    ID_HEADINGSLIDER,
    ID_SELECT_SOUND,
    ID_TEST_SOUND
};

bool br_bpos_set = false;
double br_ownship_lat, br_ownship_lon;
double cur_lat, cur_lon;
double br_hdm;
double br_hdt;     // this is the heading that the pi is using for all heading operations
					// br_hdt will come from the radar if available else from the NMEA stream
int br_hdt_raw = 0;
unsigned int i_display = 0;  // used in radar reive thread for display operation

bool variation = false;
bool heading_on_radar = false;
int display_heading_on_radar = 0;
double var = 0;
unsigned int downsample;  // moved from display radar to here; also used in radar receive thread
unsigned int refreshrate;  // refreshrate for radar used in process buffer
unsigned int refreshmapping[] = { 10, 9, 3, 1, 0}; // translation table for the refreshrate, interval between received frames
// user values 1 to 5 mapped to these values for refrehs interval
// user 1 - no additional refresh, 2 - interval between frames 9, so on.
unsigned int PassHeadingToOCPN = 0;  // From ini file, if 0, do not pass the heading_on_radar to OCPN
bool RenderOverlay_busy = false;

double mark_rng, mark_brg;      // This is needed for context operation
long  br_range_meters = 0;      // current range for radar
int auto_range_meters = 0;      // What the range should be, at least, when AUTO mode is selected
int previous_auto_range_meters = 0;

int   br_last_idle_set = 0;     //Timed Transmit
int   br_idle_set_count = 0;
bool  onInit_Timed_Idle;
static time_t br_idle_watchdog;

int   br_radar_state;
int   br_scanner_state;
bool  br_send_state;
RadarType br_radar_type = RT_UNKNOWN;

static bool  br_radar_seen = false;
static bool  br_data_seen = false;
static bool  br_opengl_mode = false;
static time_t      br_bpos_watchdog;
static time_t      br_hdt_watchdog;
static time_t      br_radar_watchdog;
static time_t      br_data_watchdog;
#define     WATCHDOG_TIMEOUT (10)  // After 10s assume GPS and heading data is invalid
time_t      br_dt_stayalive;
#define     STAYALIVE_TIMEOUT (5)  // Send data every 5 seconds to ping radar

int   radar_control_id, guard_zone_id;
bool  guard_context_mode;

bool        guard_bogey_confirmed = false;
time_t      alarm_sound_last;
#define     ALARM_TIMEOUT (10)

static sockaddr_in * br_mcast_addr = 0; // One of the threads finds out where the radar lives and writes our IP here
static sockaddr_in * br_radar_addr = 0; // One of the threads finds out where the radar lives and writes its IP here

// static wxCriticalSection br_scanLock;

// the class factories, used to create and destroy instances of the PlugIn

extern "C" DECL_EXP opencpn_plugin* create_pi(void *ppimgr)
{
    return new br24radar_pi(ppimgr);
}

extern "C" DECL_EXP void destroy_pi(opencpn_plugin* p)
{
    delete p;
}


/********************************************************************************************************/
//   Distance measurement for simple sphere
/********************************************************************************************************/
//static double twoPI = 2 * PI;

static double deg2rad(double deg)
{
    return (deg * PI / 180.0);
}

static double rad2deg(double rad)
{
    return (rad * 180.0 / PI);
}
/*
static double mod(double numb1, double numb2)
{
    double result = numb1 - (numb2 * int(numb1/numb2));
    return result;
}

static double modcrs(double numb1, double numb2)
{
    if (numb1 > twoPI)
        numb1 = mod(numb1, twoPI);
    double result = twoPI - mod(twoPI-numb1, numb2);
    return result;
}
*/
static double local_distance (double lat1, double lon1, double lat2, double lon2) {
    // Spherical Law of Cosines
    double theta, dist;

    theta = lon2 - lon1;
    dist = sin(deg2rad(lat1)) * sin(deg2rad(lat2)) + cos(deg2rad(lat1)) * cos(deg2rad(lat2)) * cos(deg2rad(theta));
    dist = acos(dist);        // radians
    dist = rad2deg(dist);
    dist = fabs(dist) * 60    ;    // nautical miles/degree
    return (dist);
}

static double radar_distance(double lat1, double lon1, double lat2, double lon2, char unit)
{
   double dist = local_distance (lat1, lon1, lat2, lon2);

    switch (unit) {
        case 'M':              // statute miles
            dist = dist * 1.1515;
            break;
        case 'K':              // kilometers
            dist = dist * 1.852;
            break;
        case 'm':              // meters
            dist = dist * 1852.0;
            break;
        case 'N':              // nautical miles
            break;
    }
//    wxLogMessage(wxT("Radar Distance %f,%f,%f,%f,%f, %c"), lat1, lon1, lat2, lon2, dist, unit);
    return dist;
}

static double local_bearing (double lat1, double lon1, double lat2, double lon2) //FES
{
    double angle = atan2 ( deg2rad(lat2-lat1), (deg2rad(lon2-lon1) * cos(deg2rad(lat1))));

    angle = rad2deg(angle) ;
    angle = 90.0 - angle;
    if (angle < 0) angle = 360 + angle;
    return (angle);
}

/**
 * Draw an OpenGL blob at a particular angle in radians, of a particular arc_length, also in radians.
 *
 * The minimum distance from the center of the plane is radius, and it ends at radius + blob_heigth
 */
static void draw_blob_gl(double ca, double sa, double radius, double arc_width, double blob_heigth)
{
     const double blob_start = 0.0;
     const double blob_end = blob_heigth;

     double xm1 = (radius + blob_start) * ca;
     double ym1 = (radius + blob_start) * sa;
     double xm2 = (radius + blob_end) * ca;
     double ym2 = (radius + blob_end) * sa;

     double arc_width_start2 = (radius + blob_start) * arc_width;
     double arc_width_end2 =   (radius + blob_end) * arc_width;

     double xa = xm1 + arc_width_start2 * sa;
     double ya = ym1 - arc_width_start2 * ca;

     double xb = xm2 + arc_width_end2 * sa;
     double yb = ym2 - arc_width_end2 * ca;

     double xc = xm1 - arc_width_start2 * sa;
     double yc = ym1 + arc_width_start2 * ca;

     double xd = xm2 - arc_width_end2 * sa;
     double yd = ym2 + arc_width_end2 * ca;

     glBegin(GL_TRIANGLES);
     glVertex2d(xa, ya);
     glVertex2d(xb, yb);
     glVertex2d(xc, yc);

     glVertex2d(xb, yb);
     glVertex2d(xc, yc);
     glVertex2d(xd, yd);
     glEnd();
}

static void DrawArc(float cx, float cy, float r, float start_angle, float arc_angle, int num_segments)
{
  float theta = arc_angle / float(num_segments - 1); // - 1 comes from the fact that the arc is open

  float tangential_factor = tanf(theta);
  float radial_factor = cosf(theta);

  float x = r * cosf(start_angle);
  float y = r * sinf(start_angle);

  glBegin(GL_LINE_STRIP);
  for(int ii = 0; ii < num_segments; ii++)
  {
    glVertex2f(x + cx, y + cy);

    float tx = -y;
    float ty = x;

    x += tx * tangential_factor;
    y += ty * tangential_factor;

    x *= radial_factor;
    y *= radial_factor;
  }
  glEnd();
}

static void DrawOutlineArc(double r1, double r2, double a1, double a2, bool stippled)
{
    if (a1 > a2) {
        a2 += 360.0;
    }
    int  segments = (a2 - a1) * 4;
    bool circle = (a1 == 0.0 && a2 == 359.0);

    if (!circle) {
        a1 -= 0.5;
        a2 += 0.5;
    }
    a1 = deg2rad(a1);
    a2 = deg2rad(a2);

    if (stippled) {
        glEnable (GL_LINE_STIPPLE);
        glLineStipple (1, 0x0F0F);
        glLineWidth(2.0);
    } else {
        glLineWidth(3.0);
    }

    DrawArc(0.0, 0.0, r1, a1, a2 - a1, segments);
    DrawArc(0.0, 0.0, r2, a1, a2 - a1, segments);

    if (!circle) {
        glBegin(GL_LINES);
        glVertex2f(r1 * cosf(a1), r1 * sinf(a1));
        glVertex2f(r2 * cosf(a1), r2 * sinf(a1));
        glVertex2f(r1 * cosf(a2), r1 * sinf(a2));
        glVertex2f(r2 * cosf(a2), r2 * sinf(a2));
        glEnd();
    }
}

static void DrawFilledArc(double r1, double r2, double a1, double a2)
{
    if (a1 > a2) {
        a2 += 360.0;
    }

    for (double n = a1; n <= a2; ++n ) {
        double nr = deg2rad(n);
        draw_blob_gl(cos(nr), sin(nr), r2, deg2rad(0.5), r1 - r2);
    }
}

//---------------------------------------------------------------------------------------------------------
//
//    BR24Radar PlugIn Implementation
//
//---------------------------------------------------------------------------------------------------------

#include "icons.h"
//#include "default_pi.xpm"
#include "icons.cpp"

//---------------------------------------------------------------------------------------------------------
//
//          PlugIn initialization and de-init
//
//---------------------------------------------------------------------------------------------------------

br24radar_pi::br24radar_pi(void *ppimgr)
    : opencpn_plugin_110(ppimgr)
{
    // Create the PlugIn icons
    initialize_images();
    m_pdeficon = new wxBitmap(*_img_radar_blank);

}

int br24radar_pi::Init(void)
{
    AddLocaleCatalog( _T("opencpn-br24radar_pi") );

    m_pControlDialog = NULL;

    br_radar_state = RADAR_OFF;
    br_scanner_state = RADAR_OFF;                 // Radar scanner is off

#ifdef __WXMSW__
    {
        WSADATA wsaData;
        int r;

        // Initialize Winsock
        r = WSAStartup(MAKEWORD(2,2), &wsaData);
        if (r != 0) {
            wxLogError(wxT("BR24radar_pi: Unable to initialise Windows Sockets, error %d"), r);
            // Might as well give up now
            return 0;
        }
    }
#endif

    br_dt_stayalive = time(0);
    alarm_sound_last = br_dt_stayalive;
    br_bpos_watchdog = 0;
    br_hdt_watchdog  = 0;
    br_radar_watchdog = 0;
    br_data_watchdog = 0;
    br_idle_watchdog = 0;

    m_ptemp_icon = NULL;
    m_sent_bm_id_normal = -1;
    m_sent_bm_id_rollover =  -1;

    m_hdt_source = 0;
    m_hdt_prev_source = 0;

    m_statistics.broken_packets = 0;
    m_statistics.broken_spokes  = 0;
    m_statistics.missing_spokes = 0;
    m_statistics.packets        = 0;
    m_statistics.spokes         = 0;

    m_pOptionsDialog = 0;
    m_pControlDialog = 0;
    m_pGuardZoneDialog = 0;
    m_pGuardZoneBogey = 0;
    m_pIdleDialog = 0;

    memset(&guardZones, 0, sizeof(guardZones));

    settings.guard_zone = 0;   // this used to be active guard zone, now it means which guard zone window is active
    settings.display_mode = DM_CHART_OVERLAY;
    settings.master_mode = false;                 // we're not the master controller at startup
    settings.auto_range_mode = true;                    // starts with auto range change
    settings.overlay_transparency = DEFAULT_OVERLAY_TRANSPARENCY;

//      Set default parameters for controls displays
    m_BR24Controls_dialog_x = 0;	// position
    m_BR24Controls_dialog_y = 0;
    m_BR24Controls_dialog_sx = 200;  // size
    m_BR24Controls_dialog_sy = 200;

	m_GuardZoneBogey_x = 200;
    m_GuardZoneBogey_y = 200;


    ::wxDisplaySize(&m_display_width, &m_display_height);

//****************************************************************************************
    //    Get a pointer to the opencpn configuration object
    m_pconfig = GetOCPNConfigObject();

    //    And load the configuration items
    LoadConfig();
    if (settings.verbose > 0) {
        wxLogMessage(wxT("BR24radar_pi: logging verbosity = %d"), settings.verbose);
    }
    ComputeGuardZoneAngles();

    wxLongLong now = wxGetLocalTimeMillis();
    for (int i = 0; i < LINES_PER_ROTATION; i++) {
        m_scan_line[i].age = now - MAX_AGE * MILLISECONDS_PER_SECOND;
        m_scan_line[i].range = 0;
    }

    // Get a pointer to the opencpn display canvas, to use as a parent for the UI dialog
    m_parent_window = GetOCPNCanvasWindow();

    //    This PlugIn needs a toolbar icon
    {
        m_tool_id  = InsertPlugInTool(wxT(""), _img_radar_red, _img_radar_red, wxITEM_NORMAL,
                                      wxT("BR24Radar"), wxT(""), NULL,
                                      BR24RADAR_TOOL_POSITION, 0, this);

        CacheSetToolbarToolBitmaps(BM_ID_RED, BM_ID_BLANK);
    }

    //    Create the control socket for the Radar data receiver

    struct sockaddr_in adr;
    memset(&adr, 0, sizeof(adr));
    adr.sin_family = AF_INET;
    adr.sin_addr.s_addr=htonl(INADDR_ANY);
    adr.sin_port=htons(0);
    int one = 1;
    int r = 0;
    m_radar_socket = socket(AF_INET, SOCK_DGRAM, IPPROTO_UDP);
    if (m_radar_socket == INVALID_SOCKET) {
        r = -1;
    }
    else {
        r = setsockopt(m_radar_socket, SOL_SOCKET, SO_REUSEADDR, (const char *) &one, sizeof(one));
    }

    if (!r)
    {
        r = bind(m_radar_socket, (struct sockaddr *) &adr, sizeof(adr));
    }

    if (r)
    {
        wxLogError(wxT("BR24radar_pi: Unable to create UDP sending socket"));
        // Might as well give up now
        return 0;
    }

    // Context Menu Items (Right click on chart screen)

    m_pmenu = new wxMenu();            // this is a dummy menu
    // required by Windows as parent to item created
    wxMenuItem *pmi = new wxMenuItem(m_pmenu, -1, _("Radar Control..."));
#ifdef __WXMSW__
    wxFont *qFont = OCPNGetFont(_("Menu"), 10);
    pmi->SetFont(*qFont);
#endif
    int miid = AddCanvasContextMenuItem(pmi, this);
    SetCanvasContextMenuItemViz(miid, true);


    wxMenuItem *pmi2 = new wxMenuItem(m_pmenu, -1, _("Set Guard Point"));
#ifdef __WXMSW__
    pmi->SetFont(*qFont);
#endif
    guard_zone_id = AddCanvasContextMenuItem(pmi2, this );
    SetCanvasContextMenuItemViz(guard_zone_id, false);
    guard_context_mode = false;

    //    Create the THREAD for Multicast radar data reception
    m_quit = false;
    m_dataReceiveThread = new RadarDataReceiveThread(this, &m_quit);
    m_dataReceiveThread->Run();
    m_commandReceiveThread = 0;
    if (settings.verbose >= 2) {
        m_commandReceiveThread = new RadarCommandReceiveThread(this, &m_quit);
        m_commandReceiveThread->Run();
    }
    m_reportReceiveThread = new RadarReportReceiveThread(this, &m_quit);
    m_reportReceiveThread->Run();

    return (WANTS_DYNAMIC_OPENGL_OVERLAY_CALLBACK |
            WANTS_OPENGL_OVERLAY_CALLBACK |
            WANTS_OVERLAY_CALLBACK     |
            WANTS_CURSOR_LATLON        |
            WANTS_TOOLBAR_CALLBACK     |
            INSTALLS_TOOLBAR_TOOL      |
            INSTALLS_CONTEXTMENU_ITEMS |
            WANTS_CONFIG               |
            WANTS_NMEA_EVENTS          |
            WANTS_NMEA_SENTENCES       |
            WANTS_PREFERENCES
           );
}

bool br24radar_pi::DeInit(void)
{
    SaveConfig();
    m_quit = true; // Signal quit to any of the threads. Takes up to 1s.

    if (m_dataReceiveThread) {
        m_dataReceiveThread->Wait();
        delete m_dataReceiveThread;
    }

    if (m_commandReceiveThread) {
        m_commandReceiveThread->Wait();
        delete m_commandReceiveThread;
    }

    if (m_reportReceiveThread) {
        m_reportReceiveThread->Wait();
        delete m_reportReceiveThread;
    }

    if (m_radar_socket != INVALID_SOCKET) {
        closesocket(m_radar_socket);
    }

    // I think we need to destroy any windows here

    return true;
}

int br24radar_pi::GetAPIVersionMajor()
{
    return MY_API_VERSION_MAJOR;
}

int br24radar_pi::GetAPIVersionMinor()
{
    return MY_API_VERSION_MINOR;
}

int br24radar_pi::GetPlugInVersionMajor()
{
    return PLUGIN_VERSION_MAJOR;
}

int br24radar_pi::GetPlugInVersionMinor()
{
    return PLUGIN_VERSION_MINOR;
}

wxBitmap *br24radar_pi::GetPlugInBitmap()
{
    return m_pdeficon;
}

wxString br24radar_pi::GetCommonName()
{
    return wxT("BR24Radar");
}


wxString br24radar_pi::GetShortDescription()
{
    return _("Navico Radar PlugIn for OpenCPN");
}


wxString br24radar_pi::GetLongDescription()
{
    return _("Navico Broadband BR24/3G/4G Radar PlugIn for OpenCPN\n");
}

void br24radar_pi::SetDefaults(void)
{
    // This will be called upon enabling a PlugIn via the user Dialog.
    // We don't need to do anything special here.
}

void br24radar_pi::ShowPreferencesDialog(wxWindow* parent)
{
    m_pOptionsDialog = new BR24DisplayOptionsDialog;
    m_pOptionsDialog->Create(m_parent_window, this);
    m_pOptionsDialog->ShowModal();
}

void logBinaryData(const wxString& what, const UINT8 * data, int size)
{
    wxString explain;
    int i;

    explain.Alloc(size * 3 + 50);
    explain += wxT("BR24radar_pi: ");
    explain += what;
    explain += wxString::Format(wxT(" %d bytes: "), size);
    for (i = 0; i < size; i++)
    {
      explain += wxString::Format(wxT(" %02X"), data[i]);
    }
    wxLogMessage(explain);
}

//*********************************************************************************
// Display Preferences Dialog
//*********************************************************************************
IMPLEMENT_CLASS(BR24DisplayOptionsDialog, wxDialog)

BEGIN_EVENT_TABLE(BR24DisplayOptionsDialog, wxDialog)

    EVT_CLOSE(BR24DisplayOptionsDialog::OnClose)
    EVT_BUTTON(ID_OK, BR24DisplayOptionsDialog::OnIdOKClick)
    EVT_RADIOBUTTON(ID_DISPLAYTYPE, BR24DisplayOptionsDialog::OnDisplayModeClick)
    EVT_RADIOBUTTON(ID_OVERLAYDISPLAYOPTION, BR24DisplayOptionsDialog::OnDisplayOptionClick)

END_EVENT_TABLE()

BR24DisplayOptionsDialog::BR24DisplayOptionsDialog()
{
    Init();
}

BR24DisplayOptionsDialog::~BR24DisplayOptionsDialog()
{
}

void BR24DisplayOptionsDialog::Init()
{
}

bool BR24DisplayOptionsDialog::Create(wxWindow *parent, br24radar_pi *ppi)
{
    wxString m_temp;

    pParent = parent;
    pPlugIn = ppi;

    if (!wxDialog::Create(parent, wxID_ANY, _("BR24 Target Display Preferences"), wxDefaultPosition, wxDefaultSize, wxDEFAULT_DIALOG_STYLE)) {
        return false;
    }

    int font_size_y, font_descent, font_lead;
    GetTextExtent( _T("0"), NULL, &font_size_y, &font_descent, &font_lead );
    wxSize small_button_size( -1, (int) ( 1.4 * ( font_size_y + font_descent + font_lead ) ) );

    int border_size = 4;
    wxBoxSizer* topSizer = new wxBoxSizer(wxVERTICAL);
    SetSizer(topSizer);

    wxFlexGridSizer * DisplayOptionsBox = new wxFlexGridSizer(2, 5, 5);
    topSizer->Add(DisplayOptionsBox, 0, wxALIGN_CENTER_HORIZONTAL | wxALL | wxEXPAND, 2);

    //  BR24 toolbox icon checkbox
//    wxStaticBox* DisplayOptionsCheckBox = new wxStaticBox(this, wxID_ANY, _T(""));
//    wxStaticBoxSizer* DisplayOptionsCheckBoxSizer = new wxStaticBoxSizer(DisplayOptionsCheckBox, wxVERTICAL);
//    DisplayOptionsBox->Add(DisplayOptionsCheckBoxSizer, 0, wxEXPAND | wxALL, border_size);

     //  Range Units options

    wxString RangeModeStrings[] = {
        _("Nautical Miles"),
        _("Kilometers"),
    };

    pRangeUnits = new wxRadioBox(this, ID_RANGE_UNITS, _("Range Units"),
                                    wxDefaultPosition, wxDefaultSize,
                                    2, RangeModeStrings, 1, wxRA_SPECIFY_COLS);
    DisplayOptionsBox->Add(pRangeUnits, 0, wxALL | wxEXPAND, 2);

    pRangeUnits->Connect(wxEVT_COMMAND_RADIOBOX_SELECTED,
                            wxCommandEventHandler(BR24DisplayOptionsDialog::OnRangeUnitsClick), NULL, this);

    pRangeUnits->SetSelection(pPlugIn->settings.range_units);

    /// Option settings
    wxString Overlay_Display_Options[] = {
        _("Monocolor-Red"),
        _("Multi-color"),
        _("Multi-color 2"),
    };

    pOverlayDisplayOptions = new wxRadioBox(this, ID_OVERLAYDISPLAYOPTION, _("Overlay Display Options"),
                                            wxDefaultPosition, wxDefaultSize,
                                            3, Overlay_Display_Options, 1, wxRA_SPECIFY_COLS);

    DisplayOptionsBox->Add(pOverlayDisplayOptions, 0, wxALL | wxEXPAND, 2);

    pOverlayDisplayOptions->Connect(wxEVT_COMMAND_RADIOBOX_SELECTED,
                                    wxCommandEventHandler(BR24DisplayOptionsDialog::OnDisplayOptionClick), NULL, this);

    pOverlayDisplayOptions->SetSelection(pPlugIn->settings.display_option);

//  Display Options
//    wxStaticBox* itemStaticBoxSizerDisOptStatic = new wxStaticBox(this, wxID_ANY, _("Display Options"));
//    wxStaticBoxSizer* itemStaticBoxSizerDisOpt = new wxStaticBoxSizer(itemStaticBoxSizerDisOptStatic, wxVERTICAL);
//    DisplayOptionsBox->Add(itemStaticBoxSizerDisOpt, 0, wxEXPAND | wxALL, border_size);

    pDisplayMode = new wxRadioBox(this, ID_DISPLAYTYPE, _("Radar Display"),
                                  wxDefaultPosition, wxDefaultSize,
                                  ARRAY_SIZE(DisplayModeStrings), DisplayModeStrings, 1, wxRA_SPECIFY_COLS);

    DisplayOptionsBox->Add(pDisplayMode, 0, wxALL | wxEXPAND, 2);

    pDisplayMode->Connect(wxEVT_COMMAND_RADIOBOX_SELECTED,
                          wxCommandEventHandler(BR24DisplayOptionsDialog::OnDisplayModeClick), NULL, this);

    pDisplayMode->SetSelection(pPlugIn->settings.display_mode);

    wxString GuardZoneStyleStrings[] = {
        _("Shading"),
        _("Outline"),
        _("Shading + Outline"),
    };
    pGuardZoneStyle = new wxRadioBox(this, ID_DISPLAYTYPE, _("Guard Zone Styling"),
                                     wxDefaultPosition, wxDefaultSize,
                                     3, GuardZoneStyleStrings, 1, wxRA_SPECIFY_COLS);

    DisplayOptionsBox->Add(pGuardZoneStyle, 0, wxALL | wxEXPAND, 2);
    pGuardZoneStyle->Connect(wxEVT_COMMAND_RADIOBOX_SELECTED,
                          wxCommandEventHandler(BR24DisplayOptionsDialog::OnGuardZoneStyleClick), NULL, this);
    pGuardZoneStyle->SetSelection(pPlugIn->settings.guard_zone_render_style);


//  Calibration
    wxStaticBox* itemStaticBoxCalibration = new wxStaticBox(this, wxID_ANY, _("Calibration"));
    wxStaticBoxSizer* itemStaticBoxSizerCalibration = new wxStaticBoxSizer(itemStaticBoxCalibration, wxVERTICAL);
    DisplayOptionsBox->Add(itemStaticBoxSizerCalibration, 0, wxEXPAND | wxALL, border_size);

    // Heading correction
    wxStaticText *pStatic_Heading_Correction = new wxStaticText(this, wxID_ANY, _("Heading correction\n(-180 to +180)"));
    itemStaticBoxSizerCalibration->Add(pStatic_Heading_Correction, 1, wxALIGN_LEFT | wxALL, 2);

    pText_Heading_Correction_Value = new wxTextCtrl(this, wxID_ANY);
    itemStaticBoxSizerCalibration->Add(pText_Heading_Correction_Value, 1, wxALIGN_LEFT | wxALL, border_size);
    m_temp.Printf(wxT("%2.1f"), pPlugIn->settings.heading_correction);
    pText_Heading_Correction_Value->SetValue(m_temp);
    pText_Heading_Correction_Value->Connect(wxEVT_COMMAND_TEXT_UPDATED,
                                           wxCommandEventHandler(BR24DisplayOptionsDialog::OnHeading_Calibration_Value), NULL, this);

    // Guard Zone Alarm

    wxStaticBox* guardZoneBox = new wxStaticBox(this, wxID_ANY, _("Guard Zone Sound"));
    wxStaticBoxSizer* guardZoneSizer = new wxStaticBoxSizer(guardZoneBox, wxVERTICAL);
    DisplayOptionsBox->Add(guardZoneSizer, 0, wxEXPAND | wxALL, border_size);

    wxButton *pSelectSound = new wxButton(this, ID_SELECT_SOUND, _("Select Alert Sound"), wxDefaultPosition, small_button_size, 0);
    pSelectSound->Connect(wxEVT_COMMAND_BUTTON_CLICKED,
                          wxCommandEventHandler(BR24DisplayOptionsDialog::OnSelectSoundClick), NULL, this);
    guardZoneSizer->Add(pSelectSound, 0, wxALL, border_size);

    wxButton *pTestSound = new wxButton(this, ID_TEST_SOUND, _("Test Alert Sound"), wxDefaultPosition, small_button_size, 0);
    pTestSound->Connect(wxEVT_COMMAND_BUTTON_CLICKED,
                          wxCommandEventHandler(BR24DisplayOptionsDialog::OnTestSoundClick), NULL, this);
    guardZoneSizer->Add(pTestSound, 0, wxALL, border_size);

    // Accept/Reject button
    wxStdDialogButtonSizer* DialogButtonSizer = wxDialog::CreateStdDialogButtonSizer(wxOK | wxCANCEL);
    topSizer->Add(DialogButtonSizer, 0, wxALIGN_RIGHT | wxALL, border_size);


    DimeWindow(this);

    Fit();
    SetMinSize(GetBestSize());

    return true;
}

void BR24DisplayOptionsDialog::OnRangeUnitsClick(wxCommandEvent &event)
{
    pPlugIn->settings.range_units = pRangeUnits->GetSelection();
}

void BR24DisplayOptionsDialog::OnDisplayOptionClick(wxCommandEvent &event)
{
    pPlugIn->settings.display_option = pOverlayDisplayOptions->GetSelection();
}

void BR24DisplayOptionsDialog::OnDisplayModeClick(wxCommandEvent &event)
{
    pPlugIn->SetDisplayMode((DisplayModeType) pDisplayMode->GetSelection());
}

void BR24DisplayOptionsDialog::OnGuardZoneStyleClick(wxCommandEvent &event)
{
    pPlugIn->settings.guard_zone_render_style = pGuardZoneStyle->GetSelection();
}

void BR24DisplayOptionsDialog::OnSelectSoundClick(wxCommandEvent &event)
{
    wxString *sharedData = GetpSharedDataLocation();
    wxString sound_dir;
    
    sound_dir.Append( *sharedData );
    sound_dir.Append( wxT("sounds") );

    wxFileDialog *openDialog = new wxFileDialog( NULL, _("Select Sound File"), sound_dir, wxT(""),
            _("WAV files (*.wav)|*.wav|All files (*.*)|*.*"), wxFD_OPEN );
    int response = openDialog->ShowModal();
    if( response == wxID_OK ) {
        pPlugIn->settings.alert_audio_file = openDialog->GetPath();
    }
}

void BR24DisplayOptionsDialog::OnTestSoundClick(wxCommandEvent &event)
{
    if (!pPlugIn->settings.alert_audio_file.IsEmpty()) {
        PlugInPlaySound(pPlugIn->settings.alert_audio_file);
    }
}

void BR24DisplayOptionsDialog::OnHeading_Calibration_Value(wxCommandEvent &event)
{
    wxString temp = pText_Heading_Correction_Value->GetValue();
    temp.ToDouble(&pPlugIn->settings.heading_correction);
}

void BR24DisplayOptionsDialog::OnClose(wxCloseEvent& event)
{
    pPlugIn->SaveConfig();
    this->Hide();
}

void BR24DisplayOptionsDialog::OnIdOKClick(wxCommandEvent& event)
{
    pPlugIn->SaveConfig();
    this->Hide();
}

//********************************************************************************
// Operation Dialogs - Control, Manual, and Options

void br24radar_pi::ShowRadarControl()
{
    if (!m_pControlDialog) {
        m_pControlDialog = new BR24ControlsDialog;
        m_pControlDialog->Create(m_parent_window, this);
			int range = (int) br_range_meters;    //  always use br_range_meters   this is the current value used in the pi
												//  will be updated in the receive thread if not correct
            m_pControlDialog->SetAutoRangeIndex(convertMetersToRadarAllowedValue(&range, settings.range_units, br_radar_type));
			// first time we display range from outside receive thread 
    }
    m_pControlDialog->Show();
    m_pControlDialog->SetSize(m_BR24Controls_dialog_x, m_BR24Controls_dialog_y,
        m_BR24Controls_dialog_sx, m_BR24Controls_dialog_sy);
}

void br24radar_pi::OnContextMenuItemCallback(int id)
{
    if (!guard_context_mode) {
        ShowRadarControl();
    }

    if (guard_context_mode) {
        SetCanvasContextMenuItemViz(radar_control_id, false);
        mark_rng = local_distance(br_ownship_lat, br_ownship_lon, cur_lat, cur_lon);
        mark_brg = local_bearing(br_ownship_lat, br_ownship_lon, cur_lat, cur_lon);
        m_pGuardZoneDialog->OnContextMenuGuardCallback(mark_rng, mark_brg);
    }
}

void br24radar_pi::OnBR24ControlDialogClose()
{
    if (m_pControlDialog) {
        m_pControlDialog->GetPosition(&m_BR24Controls_dialog_x, &m_BR24Controls_dialog_y);
        m_pControlDialog->Hide();
        SetCanvasContextMenuItemViz(guard_zone_id, false);
    }

    SaveConfig();
}

void br24radar_pi::OnGuardZoneDialogClose()
{
    if (m_pGuardZoneDialog) {
        m_pGuardZoneDialog->GetPosition(&m_BR24Controls_dialog_x, &m_BR24Controls_dialog_y);
        m_pGuardZoneDialog->Hide();
        SetCanvasContextMenuItemViz(guard_zone_id, false);
        guard_context_mode = false;
        guard_bogey_confirmed = false;
        SaveConfig();
    }
    if (m_pControlDialog) {
        m_pControlDialog->UpdateGuardZoneState();
        m_pControlDialog->Show();
        m_pControlDialog->SetPosition(wxPoint(m_BR24Controls_dialog_x, m_BR24Controls_dialog_y));
        SetCanvasContextMenuItemViz(radar_control_id, true);
    }

}

void br24radar_pi::OnGuardZoneBogeyConfirm()
{
    guard_bogey_confirmed = true; // This will stop the sound being repeated
}

void br24radar_pi::OnGuardZoneBogeyClose()
{
    guard_bogey_confirmed = true; // This will stop the sound being repeated
    if (m_pGuardZoneBogey) {
		m_pGuardZoneBogey->GetPosition(&m_GuardZoneBogey_x, &m_GuardZoneBogey_y);
        m_pGuardZoneBogey->Hide();
// x		SaveConfig();
    }
}

void br24radar_pi::Select_Guard_Zones(int zone)
{
    settings.guard_zone = zone;

    if (!m_pGuardZoneDialog) {
        m_pGuardZoneDialog = new GuardZoneDialog;
        wxPoint pos = wxPoint(m_BR24Controls_dialog_x, m_BR24Controls_dialog_y); // show at same loc as controls
        m_pGuardZoneDialog->Create(m_parent_window, this, wxID_ANY, _(" Guard Zone Control"), pos);
    }
    if (zone >= 0) {
        m_pControlDialog->GetPosition(&m_BR24Controls_dialog_x, &m_BR24Controls_dialog_y);
        m_pGuardZoneDialog->Show();
        m_pControlDialog->Hide();
        m_pGuardZoneDialog->SetPosition(wxPoint(m_BR24Controls_dialog_x, m_BR24Controls_dialog_y));
        m_pGuardZoneDialog->OnGuardZoneDialogShow(zone);
        SetCanvasContextMenuItemViz(guard_zone_id, true);
        SetCanvasContextMenuItemViz(radar_control_id, false);
        guard_context_mode = true;
    }
    else {
        m_pGuardZoneDialog->Hide();
        SetCanvasContextMenuItemViz(guard_zone_id, false);
        SetCanvasContextMenuItemViz(radar_control_id, true);
        guard_context_mode = false;
    }
}

void br24radar_pi::SetDisplayMode(DisplayModeType mode)
{
    settings.display_mode = mode;
}

long br24radar_pi::GetRangeMeters()
{
    return (long) br_range_meters;
}

void br24radar_pi::UpdateDisplayParameters(void)
{
    RequestRefresh(GetOCPNCanvasWindow());
}

//*******************************************************************************
// ToolBar Actions

int br24radar_pi::GetToolbarToolCount(void)
{
    return 1;
}

void br24radar_pi::OnToolbarToolCallback(int id)
{
    if (br_radar_state == RADAR_OFF) {  // turned off
        br_radar_state = RADAR_ON;
        settings.master_mode = true;
        if (settings.verbose) {
            wxLogMessage(wxT("BR24radar_pi: Master mode on"));
        }
        RadarStayAlive();
        RadarTxOn();
        RadarSendState();
        br_send_state = true; // Send state again as soon as we get any data
        if( id != 999999  && settings.timed_idle != 0) m_pControlDialog->SetTimedIdleIndex(0) ; //Disable Timed Transmit if user click the icon while idle
        ShowRadarControl();
    } else {
        br_radar_state = RADAR_OFF;
        if (settings.master_mode == true) {
            RadarTxOff();
            settings.master_mode = false;
            if (settings.verbose) {
                wxLogMessage(wxT("BR24radar_pi: Master mode off"));
            }
        }
        OnGuardZoneDialogClose();
		OnBR24ControlDialogClose();
		
		if( m_pGuardZoneBogey) {
			m_pGuardZoneBogey->Hide();
			}
    }

    UpdateState();
}

// DoTick
// ------
// Called on every RenderGLOverlay call, i.e. once a second.
//
// This checks if we need to ping the radar to keep it alive (or make it alive)
//*********************************************************************************
// Keeps Radar scanner on line if master and radar on -  run by RenderGLOverlay

void br24radar_pi::DoTick(void)
{
    time_t now = time(0);
    static time_t previousTicks = 0;

    if (now == previousTicks) {
        // Repeated call during scroll, do not do Tick processing
        return;
    }
    previousTicks = now;

    if (br_bpos_set && (now - br_bpos_watchdog >= WATCHDOG_TIMEOUT)) {
        // If the position data is 10s old reset our heading.
        // Note that the watchdog is continuously reset every time we receive a heading.
        br_bpos_set = false;
        wxLogMessage(wxT("BR24radar_pi: Lost Boat Position data"));
    }
    if (m_hdt_source > 0 && (now - br_hdt_watchdog >= WATCHDOG_TIMEOUT)) {
        // If the position data is 10s old reset our heading.
        // Note that the watchdog is continuously reset every time we receive a heading
        m_hdt_source = 0;
        wxLogMessage(wxT("BR24radar_pi: Lost Heading data"));
    }
    if (br_radar_seen && (now - br_radar_watchdog >= WATCHDOG_TIMEOUT)) {
        br_radar_seen = false;
        wxLogMessage(wxT("BR24radar_pi: Lost radar presence"));
    }
    if (m_statistics.spokes > m_statistics.broken_spokes) { // Something coming from radar unit?
        br_scanner_state = RADAR_ON;
        if (settings.master_mode) {
            if (now - br_dt_stayalive >= STAYALIVE_TIMEOUT) {
                br_dt_stayalive = now;
                RadarStayAlive();
            }
            if (br_send_state) {
                RadarSendState();
                br_send_state = false;
            }
        }
        br_data_watchdog = now;
        br_data_seen = true;
    } else {
        br_scanner_state = RADAR_OFF;
        if (br_data_seen && (now - br_data_watchdog >= WATCHDOG_TIMEOUT)) {
            br_data_seen = false;
            wxLogMessage(wxT("BR24radar_pi: Lost radar data"));
        } else if (br_radar_seen && !br_data_seen && settings.master_mode && br_scanner_state != RADAR_ON) {
            // Switch radar on if we want it to be on but it wasn' detected earlier
            RadarTxOn();
            RadarSendState();
        }
    }

    if (settings.verbose) {
        wxString t;
        t.Printf(wxT("packets %d/%d\nspokes %d/%d/%d")
                , m_statistics.packets
                , m_statistics.broken_packets
                , m_statistics.spokes
                , m_statistics.broken_spokes
                , m_statistics.missing_spokes);
        if (m_pControlDialog && m_pControlDialog->tStatistics) {
            m_pControlDialog->tStatistics->SetLabel(t);
        }
        t.Replace(wxT("\n"), wxT(" "));
        wxLogMessage(wxT("BR24radar_pi: received %s, %d %d %d %d"), t.c_str(), br_bpos_set, m_hdt_source, br_radar_seen, br_data_seen);
    }

    if (m_pControlDialog) {
		m_pControlDialog->UpdateMessage(br_opengl_mode, br_bpos_set, m_hdt_source > 0, br_radar_seen, br_data_seen);
    }

    m_statistics.broken_packets = 0;
    m_statistics.broken_spokes  = 0;
    m_statistics.missing_spokes = 0;
    m_statistics.packets        = 0;
    m_statistics.spokes         = 0;

    /*******************************************
    Function Timed Transmit. Check if active 
    ********************************************/
    if(settings.timed_idle != 0) {
        int factor = 5 * 60; 
        if( br_last_idle_set == settings.timed_idle) {
            if(br_idle_watchdog > 0) {
                if( br_radar_state == RADAR_ON && (now > (br_idle_watchdog + (settings.idle_run_time * 60)) || onInit_Timed_Idle) ) {  
                    onInit_Timed_Idle = false;   
                    br_idle_watchdog = 0; 
                    br24radar_pi::OnToolbarToolCallback(999999);    //Stop radar scanning
                 }
                 else if( br_radar_state == RADAR_OFF ) { 
                    if( now > (br_idle_watchdog + (settings.timed_idle * factor))) {                    
                    br_idle_watchdog = 0;
                    if (m_pIdleDialog) m_pIdleDialog->Close();
                        br24radar_pi::OnToolbarToolCallback(999999);    //Start radar scanning
                    } else {
                        // Send minutes left to radar control                        
                        int time_left = ((br_idle_watchdog + (settings.timed_idle * factor)) - now)/60;
                        if (!m_pIdleDialog) {
                            m_pIdleDialog = new Idle_Dialog;
                            m_pIdleDialog->Create(m_parent_window, this);
                        } else br24radar_pi::m_pIdleDialog->SetIdleTimes(settings.timed_idle * factor/60, time_left);     //m_pIdleDialog->                                           
                        m_pIdleDialog->Show();
                    }
                }                
            } else (br_idle_watchdog = now);
            return;
        }
        if(br_idle_set_count < 4) {    //Wait five turns, =5 sec, before action when the user is about to change it.
            br_idle_set_count ++;
            return;
        }
        br_idle_set_count = 0;        
       if( br_last_idle_set == 0) onInit_Timed_Idle = true;    //Timed_Idle function init 
        br_last_idle_set = settings.timed_idle;
    } else {
          br_idle_watchdog = 0;
          br_last_idle_set = 0; 
    }
}

void br24radar_pi::UpdateState(void)   // -  run by RenderGLOverlay
{
    if (br_radar_state == RADAR_ON) {
        if (br_scanner_state  == RADAR_ON) {
            CacheSetToolbarToolBitmaps(BM_ID_GREEN, BM_ID_GREEN);     // ON
        } else {
            CacheSetToolbarToolBitmaps(BM_ID_AMBER, BM_ID_AMBER);     // Amber when scanner != radar
        }
    } else {
        if (br_scanner_state == RADAR_ON) {
            CacheSetToolbarToolBitmaps(BM_ID_AMBER, BM_ID_AMBER);
        } else {
            CacheSetToolbarToolBitmaps(BM_ID_RED, BM_ID_RED);     // OFF
        }
    }
}

//***********************************************************************************************************
// Radar Image Graphic Display Processes
//***********************************************************************************************************

bool br24radar_pi::RenderOverlay(wxDC &dc, PlugIn_ViewPort *vp)
{
    br_opengl_mode = false;

    DoTick(); // update timers and watchdogs

    UpdateState(); // update the toolbar

    return true;
}

// Called by Plugin Manager on main system process cycle

bool br24radar_pi::RenderGLOverlay(wxGLContext *pcontext, PlugIn_ViewPort *vp)
{
	RenderOverlay_busy = true;   //  the receive thread should not call (through refresh canvas) this when it is busy
    br_opengl_mode = true;
    // this is expected to be called at least once per second
    // but if we are scrolling or otherwise it can be MUCH more often!

    DoTick(); // update timers and watchdogs
    UpdateState(); // update the toolbar
    double max_distance = 0;
    wxPoint center_screen(vp->pix_width / 2, vp->pix_height / 2);
    wxPoint boat_center;

	heading_on_radar = false;  // reset heading_on_radar, 
	// in case no radar data is received heading_on_radar might remain true indefinitely

    if (br_bpos_set) {
        wxPoint pp;
        GetCanvasPixLL(vp, &pp, br_ownship_lat, br_ownship_lon);
        boat_center = pp;
    } else {
        boat_center = center_screen;
    }

    // Calculate the "optimum" radar range setting in meters so Radar just fills Screen

    // We used to take the position of the boat into account, so that when you panned the zoom range would go up
    // This is not what the plotters do, so just to make it work the same way we're doing it the same way.
    // The radar range is set such that it covers the entire screen plus 50% so that a little panning is OK.
    // This is what the plotters do as well.

	if (settings.auto_range_mode) 
		{
		max_distance = radar_distance(vp->lat_min, vp->lon_min, vp->lat_max, vp->lon_max, 'm');
		auto_range_meters =  max_distance / 2.0 * 1.5;
		// call convertMetersToRadarAllowedValue now to compute fitting allowed range
		size_t idx = convertMetersToRadarAllowedValue(&auto_range_meters, settings.range_units, br_radar_type);
	//	wxLogMessage(wxT("BR24radar_pi: screensize=%f autorange_meters=%d"), max_distance, auto_range_meters);
		if (auto_range_meters != previous_auto_range_meters) 
			{						//   range change required
			if (settings.verbose) {
				wxLogMessage(wxT("BR24radar_pi: Automatic scale changed from %d to %d meters")
					, previous_auto_range_meters, auto_range_meters);
				}
			previous_auto_range_meters = auto_range_meters;
			//      if (m_pControlDialog) {    
		    //      m_pControlDialog->SetAutoRangeIndex(idx);
			//		br_range_meters = (long) auto_range_meters;
			// no update of control value, this is done when new range received from radar in receive thread
			// Send command directly to radar
			//}
			SetRangeMeters(auto_range_meters);
			}
		}
    

    //    Calculate image scale factor

    GetCanvasLLPix(vp, wxPoint(0, vp->pix_height-1), &ulat, &ulon);  // is pix_height a mapable coordinate?
    GetCanvasLLPix(vp, wxPoint(0, 0), &llat, &llon);
    dist_y = radar_distance(llat, llon, ulat, ulon, 'm'); // Distance of height of display - meters
    pix_y = vp->pix_height;
    v_scale_ppm = 1.0;
    if (dist_y > 0.) {
        // v_scale_ppm = vertical pixels per meter
        v_scale_ppm = vp->pix_height / dist_y ;    // pixel height of screen div by equivalent meters
    }

    switch (settings.display_mode) {
        case DM_CHART_OVERLAY:
        case DM_CHART_BLACKOUT:
        case DM_EMULATOR:
            RenderRadarOverlay(boat_center, v_scale_ppm, vp);
            break;
        case DM_SPECTRUM:
            if (br_radar_state == RADAR_ON) {
                RenderSpectrum(center_screen, v_scale_ppm, vp);
            }
            break;
    }
	RenderOverlay_busy = false;
    return true;
}

void br24radar_pi::RenderRadarOverlay(wxPoint radar_center, double v_scale_ppm, PlugIn_ViewPort *vp)
	{
    glPushAttrib(GL_COLOR_BUFFER_BIT | GL_LINE_BIT | GL_HINT_BIT);      //Save state
    if (settings.display_mode == DM_CHART_OVERLAY) {
        glEnable(GL_BLEND);
        glBlendFunc(GL_SRC_ALPHA, GL_ONE_MINUS_SRC_ALPHA);
    }
    else {
        glClearColor(0, 0, 0, 1);
        glClear(GL_COLOR_BUFFER_BIT);
    }
    glPushMatrix();
    glTranslated(radar_center.x, radar_center.y, 0);

    double heading = fmod( rad2deg(vp->rotation)        // viewport rotation
                         + 360.0                        // alway get a positive result
                         - 90.0                         // difference between compass and OpenGL rotation
 //                        + br_hdt                       // current true heading, already added in receive data thread
                         + settings.heading_correction  // fix any radome rotation fault
                         , 360.0);
    glRotatef(heading, 0, 0, 1);

    // scaling...
    int meters = (int) br_range_meters;
    if (!meters) meters = auto_range_meters;
    if (!meters) meters = 1000;
    double radar_pixels_per_meter = 512. / meters;
    double scale_factor =  v_scale_ppm / radar_pixels_per_meter;  // screen pix/radar pix

    if ((br_bpos_set && m_hdt_source > 0) || settings.display_mode == DM_EMULATOR) {
        glPushMatrix();
        glScaled(scale_factor, scale_factor, 1.);
        if ((int) br_range_meters && br_scanner_state == RADAR_ON) {
            DrawRadarImage(meters, radar_center);
        }
        glPopMatrix();
        // Guard Zone image
        if (br_radar_state == RADAR_ON) {
            if (guardZones[0].type != GZ_OFF || guardZones[1].type != GZ_OFF) {
                glRotatef(-settings.heading_correction + br_hdt, 0, 0, 1); //  Undo heading correction, and add heading to get relative zones
                RenderGuardZone(radar_center, v_scale_ppm, vp);
            }
        }
    }
    glPopMatrix();
    glPopAttrib();
}		// end of RenderRadarOverlay

/*
 * Precompute which angles returned from the radar are in which guard zones.
 * If there are many echoes from the radar we don't want to spend too much time
 * computing these.
 *
 * This needs to be called every time something changes in the GuardZone definitions
 * or heading correction.
 */
void br24radar_pi::ComputeGuardZoneAngles()
{
    int marks = 0;
    double angle_1, angle_2;
    for (size_t z = 0; z < GUARD_ZONES; z++) {
        switch (guardZones[z].type) {
            case GZ_CIRCLE:
                wxLogMessage(wxT("BR24radar_pi: GuardZone %d: circle at range %d to %d meters"), z + 1, guardZones[z].inner_range, guardZones[z].outer_range);
                angle_1 = 0.0;
                angle_2 = 360.0;
                break;
            case GZ_ARC:
                wxLogMessage(wxT("BR24radar_pi: GuardZone %d: bearing %f to %f range %d to %d meters"), z + 1
                             , guardZones[z].start_bearing
                             , guardZones[z].end_bearing
                             , guardZones[z].inner_range, guardZones[z].outer_range);
            angle_1 = guardZones[z].start_bearing + br_hdt;      // br_hdt added to provide guard zone relative to heading
			angle_2 = guardZones[z].end_bearing + br_hdt;		// br_hdt added to provide guard zone relative to heading
                break;
            default:
                wxLogMessage(wxT("BR24radar_pi: GuardZone %d: Off"), z + 1);
                angle_1 = 720.0; // Will never be reached, so no marks are set -> off...
                angle_2 = 720.0;
                break;
        }

        if (angle_1 > angle_2) {
            // fi. 270 to 90 means from left to right across boat.
            // Make this 270 to 450
            angle_2 += 360.0;
        }
        for (size_t i = 0; i < LINES_PER_ROTATION; i++)
        {
            double angleDeg = fmod(i * 360.0 / LINES_PER_ROTATION + settings.heading_correction + 360.0, 360.0);

            bool mark = false;
            if (settings.verbose >= 4) {
                wxLogMessage(wxT("BR24radar_pi: GuardZone %d: angle %f < %f < %f"), z + 1, angle_1, angleDeg, angle_2);
            }
            if (angleDeg < angle_1) {
                angleDeg += 360.0;
            }
            if (angleDeg >= angle_1 && angleDeg <= angle_2) {
                mark = true;
                marks++;
            }
            guardZoneAngles[z][i] = mark;
        }
    }
    if (settings.verbose >= 3) {
        wxLogMessage(wxT("BR24radar_pi: ComputeGuardZoneAngles done, %d marks"), marks);
    }
}


void br24radar_pi::DrawRadarImage(int max_range, wxPoint radar_center)
{
    static unsigned int previousAngle = LINES_PER_ROTATION;
    static const double spokeWidthDeg = 360.0 / LINES_PER_ROTATION;
    static const double spokeWidthRad = deg2rad(spokeWidthDeg); // How wide is one spoke?
    double angleDeg;
    double angleRad;

    wxLongLong now = wxGetLocalTimeMillis();
    UINT32 drawn_spokes = 0;
    UINT32 drawn_blobs  = 0;
    UINT32 skipped      = 0;
    wxLongLong max_age = 0; // Age in millis
    int bogey_count[GUARD_ZONES];

	char buffer [18];
	int cx;
	if(PassHeadingToOCPN == 1 && heading_on_radar && br_radar_state == RADAR_ON){
		cx = sprintf ( buffer, "$APHDT,%05.1f,M\r\n", br_hdt );
		wxString nmeastring = wxString::FromUTF8(buffer);
		PushNMEABuffer (nmeastring);  // issue heading from radar to OCPN
		wxLogMessage(wxT("BR24radar_pi: ") wxTPRId64 wxT(" heading passed to OCPN from draw image"), now);
			}

    downsample = (unsigned int) settings.downsample;
	refreshrate = refreshmapping [settings.refreshrate - 1];
    memset(&bogey_count, 0, sizeof(bogey_count));
    GLubyte alpha = 255 * (MAX_OVERLAY_TRANSPARENCY - settings.overlay_transparency) / MAX_OVERLAY_TRANSPARENCY;
    if (settings.verbose >= 4) {
        wxLogMessage(wxT("BR24radar_pi: ") wxTPRId64 wxT(" drawing start"), now);
    }

    // DRAWING PICTURE
    for (unsigned int angle = 0 ; angle <= LINES_PER_ROTATION - downsample; angle += downsample) {
        unsigned int scanAngle = angle, drawAngle = angle;
        scan_line * scan = 0;
        wxLongLong bestAge = settings.max_age * MILLISECONDS_PER_SECOND;
        // Find the newest scan in [angle, angle + downSample>
        for (unsigned int i = 0; i < downsample; i++) {
            scan_line * s = &m_scan_line[angle + i];
            wxLongLong diff = now - s->age;
            if (settings.verbose >= 4) {
                wxLogMessage(wxT("BR24radar_pi: ") wxT("    a=%d diff=%") wxTPRId64 wxT(" bestAge=%") wxTPRId64 wxT(" range=%d"), angle + i, diff, bestAge, s->range);
            }
            if (s->range && diff >= 0 && diff < bestAge) {
                scan = s;
                scanAngle = angle + i;
				if (scanAngle >= LINES_PER_ROTATION) scanAngle -= LINES_PER_ROTATION;
				if (scanAngle < 0) scanAngle += LINES_PER_ROTATION;
                bestAge = diff;
            }
        }
        if (!scan) {
            skipped++;
            continue;   // No or old data, don't show
        }

        if (bestAge > max_age) {
            max_age = bestAge;
        }
//		wxLogMessage(wxT("BR24radar_pi: downsample  spoke width%i \n"), downsample);
        unsigned int blobSpokesWide = downsample;
        if (settings.draw_algorithm == 1)
        {
            drawAngle = scanAngle;
            if (previousAngle < LINES_PER_ROTATION) {
                blobSpokesWide = (drawAngle - previousAngle + LINES_PER_ROTATION) % LINES_PER_ROTATION;
            }
            if (blobSpokesWide > LINES_PER_ROTATION / 16) {
                // Whoaaa, that would be much too wide. Fall back to normal width
                blobSpokesWide = downsample;
            }
            previousAngle = drawAngle;
        }

        // At this point we have:
        // scanAngle -- the angle in LINES_PER_ROTATION which has data
        // blobSpokesWide -- how many spokes wide this is going to be
        // Adjust the scanAngle accordingly

        double arc_width = spokeWidthRad * blobSpokesWide / 2.0;
        double arc_heigth = ((double) scan->range / (double) max_range);

        angleDeg = fmod((drawAngle - blobSpokesWide / 2.0 + 0.5) * spokeWidthDeg + 360.0, 360.0);
        angleRad = deg2rad(angleDeg);
        double angleCos = cos(angleRad);
        double angleSin = sin(angleRad);
		double r_begin = 0, r_end = 0;
	
		enum colors {blanc, blauw, groen, rood};   // sorry dutch colors as the english ones are used already
		colors actual_color = blanc, previous_color = blanc;

        drawn_spokes++;
        for (int radius = 0; radius <= 512; ++radius) {   // loop 1 more time as only the previous one will be displayed

            GLubyte red = 0, green = 0, blue = 0, strength; 
			if (radius < 512) strength = scan->data[radius];
			else strength = 0;   
            switch (settings.display_option) {

				//  first find out the actual color
					case 0:
					actual_color = blanc;
					if (strength > 50) {
					actual_color = rood;
					}
					break;

				case 1:
					actual_color = blanc;
					if (strength > 200) {
					actual_color = rood;
					} else if (strength > 100) {
                        actual_color = groen;
                    } else if (strength > 50) {
                        actual_color = blauw;
                    } 
                    break;

                case 2:
                    actual_color = blanc;
					if (strength > 250) {
                        actual_color = rood;
                    } else if (strength > 100) {
                        actual_color = groen;
                    } else if (strength > 20) {
                        actual_color = blauw;
                    } 
                    break;
            }   

			if (actual_color == blanc && previous_color == blanc) 
				{					// nothing to do, next radius
				continue;
				}

			if (actual_color == previous_color) 
				{					// continue with same color, just register it and continue with guard
				r_end += arc_heigth;
				}

			else if (previous_color == blanc && actual_color != blanc)
				{					// blob starts, no display, just register 
				r_begin = (double) radius * ((double) scan->range / (double) max_range);
				r_end = r_begin + arc_heigth;
				previous_color = actual_color;			// new color
				}

			else if (previous_color != blanc && (previous_color != actual_color)) 
				{					// display time, first get the color in the glue byte
				switch (previous_color) {
				case rood:
					red = 255;
					break;
				case groen:
					green = 255;
					break;
				case blauw:
					blue = 255;
					break;
					}
				glColor4ub(red, green, blue, alpha);    // red, blue, green
				double heigth = r_end - r_begin;
				draw_blob_gl(angleCos, angleSin, r_begin, arc_width, heigth);
				drawn_blobs++;
				previous_color = actual_color;
				if (actual_color != blanc)
					{			// change of color, start new blob
					r_begin = (double) radius * ((double) scan->range / (double) max_range);
					r_end = r_begin + arc_heigth;
					}
				else 
					{			// actual_color == blanc, blank pixel, next radius
					continue;
					}
				}					
				 		
            /**********************************************************************************************************/
            // Guard Section

            for (size_t z = 0; z < GUARD_ZONES; z++) {
                if (guardZoneAngles[z][scanAngle]) {
                    int inner_range = guardZones[z].inner_range; // now in meters
                    int outer_range = guardZones[z].outer_range; // now in meters
                    int bogey_range = radius * max_range / 512;
                    if (bogey_range > inner_range && bogey_range < outer_range) {
                        bogey_count[z]++;
                    }
                }
            }
        }   // end of loop over radius
    }
    if (settings.verbose >= 2) {
        now = wxGetLocalTimeMillis();
        wxLogMessage(wxT("BR24radar_pi: %") wxTPRId64 wxT(" drawn %u skipped %u spokes with %u blobs maxAge=%") wxTPRId64
                     wxT(" bogeys %d, %d")
                     , now, drawn_spokes, skipped, drawn_blobs, max_age, bogey_count[0], bogey_count[1]);
    }
    HandleBogeyCount(bogey_count);
}		// end of DrawRadarImage

void br24radar_pi::RenderSpectrum(wxPoint radar_center, double v_scale_ppm, PlugIn_ViewPort *vp)
{
    int alpha;
    long scan_distribution[255];    // intensity distribution

    memset(&scan_distribution[0], 0, 255);

    // wxCriticalSectionLocker locker(br_scanLock);

    for (int angle = 0 ; angle < LINES_PER_ROTATION ; angle++) {
        if (m_scan_line[angle].range != 0 ) {
            for (int radius = 1; radius < 510; ++radius) {
                alpha = m_scan_line[angle].data[radius];
                if (alpha > 0 && alpha < 255) {
                    scan_distribution[0] += 1;
                    scan_distribution[alpha] += 1;
                }
            }
        }
    }

    glPushAttrib(GL_COLOR_BUFFER_BIT | GL_LINE_BIT | GL_HINT_BIT);
    glPushMatrix();

    glClearColor(0.0, 0.0, 0.0, 0.0);
    glClear(GL_COLOR_BUFFER_BIT);
    glTranslated(10, vp->pix_height - 100, 0);
    glScaled(.5, -.5, 1);

    int x, y;
    for (x = 0; x < 254; ++x) {
        y = (int)(scan_distribution[x] * 100 / scan_distribution[0]);
        glColor4ub(x, 0, 255 - x, 255); // red, green, blue, alpha
        draw_histogram_column(x, y);
    }

    glPopMatrix();
    glPopAttrib();
}

void br24radar_pi::draw_histogram_column(int x, int y)  // x=0->255 => 0->1020, y=0->100 =>0->400
{
    int xa = 5 * x;
    int xb = xa + 5;
    y = 4 * y;

    glBegin(GL_TRIANGLES);        // draw blob in two triangles
    glVertex2i(xa, 0);
    glVertex2i(xb, 0);
    glVertex2i(xa, y);

    glVertex2i(xb, 0);
    glVertex2i(xb, y);
    glVertex2i(xa, y);

    glEnd();

}


//****************************************************************************
void br24radar_pi::RenderGuardZone(wxPoint radar_center, double v_scale_ppm, PlugIn_ViewPort *vp)
{
    glPushAttrib(GL_COLOR_BUFFER_BIT | GL_LINE_BIT | GL_HINT_BIT);      //Save state
    glEnable(GL_BLEND);
    glBlendFunc(GL_SRC_ALPHA, GL_ONE_MINUS_SRC_ALPHA);

    int start_bearing, end_bearing;
    GLubyte red = 0, green = 200, blue = 0, alpha = 50;

    for (size_t z = 0; z < GUARD_ZONES; z++) {

        if (guardZones[z].type != GZ_OFF) {
            if (guardZones[z].type == GZ_CIRCLE) {
                start_bearing = 0;
                end_bearing = 359;
            } else {
                start_bearing = guardZones[z].start_bearing;  
					end_bearing = guardZones[z].end_bearing;
            }
            switch (settings.guard_zone_render_style) {
            case 1:
                glColor4ub((GLubyte)255, (GLubyte)0, (GLubyte)0, (GLubyte)255);
                DrawOutlineArc(guardZones[z].outer_range * v_scale_ppm, guardZones[z].inner_range * v_scale_ppm, start_bearing, end_bearing, true);
                break;
            case 2:
                glColor4ub(red, green, blue, alpha);
                DrawOutlineArc(guardZones[z].outer_range * v_scale_ppm, guardZones[z].inner_range * v_scale_ppm, start_bearing, end_bearing, false);
                // fall thru
            default:
                glColor4ub(red, green, blue, alpha);
                DrawFilledArc(guardZones[z].outer_range * v_scale_ppm, guardZones[z].inner_range * v_scale_ppm, start_bearing, end_bearing);
            }
        }

        red = 0; green = 0; blue = 200;
    }

    glPopAttrib();
}

void br24radar_pi::HandleBogeyCount(int *bogey_count)
	{
	bool bogeysFound = false;

	for (int z = 0; z < GUARD_ZONES; z++) {
		if (bogey_count[z] > settings.guard_zone_threshold) {
			bogeysFound = true;
			break;
			}
		}

	if (bogeysFound)
		{
		// We have bogeys and there is no objection to showing the dialog
<<<<<<< HEAD
=======
        if(settings.timed_idle != 0) m_pControlDialog->SetTimedIdleIndex(0) ; //Disable Timed Idle if set
>>>>>>> 606d5fbe
		if (!m_pGuardZoneBogey) {
			// If this is the first time we have a bogey create & show the dialog immediately
			m_pGuardZoneBogey = new GuardZoneBogey;
			m_pGuardZoneBogey->Create(m_parent_window, this);
			m_pGuardZoneBogey->Show();
			m_pGuardZoneBogey->SetPosition(wxPoint(m_GuardZoneBogey_x, m_GuardZoneBogey_y));
			}
		else if (!guard_bogey_confirmed)
			{
			m_pGuardZoneBogey->Show();
			}
		time_t now = time(0);
		int delta_t = now - alarm_sound_last;
		if (!guard_bogey_confirmed && delta_t >= ALARM_TIMEOUT && bogeysFound) {
			// If the last time is 10 seconds ago we ping a sound, unless the user confirmed
			alarm_sound_last = now;

			if (!settings.alert_audio_file.IsEmpty()) {
				PlugInPlaySound(settings.alert_audio_file);
				}
			else {
				wxBell();
				}  // end of ping
			if (m_pGuardZoneBogey) {
				m_pGuardZoneBogey->Show();
				}
			delta_t = ALARM_TIMEOUT;
			}
		if( m_pGuardZoneBogey) {
			m_pGuardZoneBogey->SetBogeyCount(bogey_count, guard_bogey_confirmed ? -1 : ALARM_TIMEOUT - delta_t);
			}
		}	

	if (!bogeysFound && m_pGuardZoneBogey) {
		m_pGuardZoneBogey->SetBogeyCount(bogey_count, -1);   // with -1 "next alarm in... "will not be displayed
		guard_bogey_confirmed = false; // Reset for next time we see bogeys
		// keep showing the bogey dialogue with 0 bogeys

		}   

	}



//****************************************************************************

bool br24radar_pi::LoadConfig(void)
{

    wxFileConfig *pConf = m_pconfig;

    if (pConf) {
        pConf->SetPath(wxT("/Settings"));
        pConf->SetPath(wxT("/Plugins/BR24Radar"));
        if (pConf->Read(wxT("DisplayOption"), &settings.display_option, 0)) {
            pConf->Read(wxT("RangeUnits" ), &settings.range_units, 0 ); //0 = "Nautical miles"), 1 = "Kilometers"
            if (settings.range_units >= 2) {
                settings.range_units = 1;
            }
            settings.range_unit_meters = (settings.range_units == 1) ? 1000 : 1852;
            pConf->Read(wxT("DisplayMode"),  (int *) &settings.display_mode, 0);
            pConf->Read(wxT("VerboseLog"),  &settings.verbose, 0);
            pConf->Read(wxT("Transparency"),  &settings.overlay_transparency, DEFAULT_OVERLAY_TRANSPARENCY);
            pConf->Read(wxT("Gain"),  &settings.gain, 50);
            pConf->Read(wxT("RainGain"),  &settings.rain_clutter_gain, 50);
            pConf->Read(wxT("ClutterGain"),  &settings.sea_clutter_gain, 25);
            pConf->Read(wxT("RangeCalibration"),  &settings.range_calibration, 1.0);
            pConf->Read(wxT("HeadingCorrection"),  &settings.heading_correction, 0);
            pConf->Read(wxT("BeamWidth"), &settings.beam_width, 2);
            pConf->Read(wxT("InterferenceRejection"), &settings.interference_rejection, 0);
            pConf->Read(wxT("TargetSeparation"), &settings.target_separation, 0);
            pConf->Read(wxT("NoiseRejection"), &settings.noise_rejection, 0);
            pConf->Read(wxT("TargetBoost"), &settings.target_boost, 0);
            pConf->Read(wxT("ScanMaxAge"), &settings.max_age, MIN_AGE);
            if (settings.max_age < MIN_AGE) {
                settings.max_age = MIN_AGE;
            } else if (settings.max_age > MAX_AGE) {
                settings.max_age = MAX_AGE;
            }
            pConf->Read(wxT("TimedIdle"), &settings.timed_idle, 0); 
            if (settings.timed_idle > 7) settings.timed_idle = 7; 
            pConf->Read(wxT("RunTimeOnIdle"), &settings.idle_run_time, 2); 
            pConf->Read(wxT("DrawAlgorithm"), &settings.draw_algorithm, 1);
            pConf->Read(wxT("GuardZonesThreshold"), &settings.guard_zone_threshold, 5L);
            pConf->Read(wxT("GuardZonesRenderStyle"), &settings.guard_zone_render_style, 0);
            pConf->Read(wxT("ScanSpeed"), &settings.scan_speed, 0);
            pConf->Read(wxT("Downsample"), &settings.downsampleUser, 1);
            if (settings.downsampleUser < 1) {
                settings.downsampleUser = 1; // otherwise we get infinite loop
            }
            settings.downsample = 2 << (settings.downsampleUser - 1);
			pConf->Read(wxT("Refreshrate"), &settings.refreshrate, 0);
			refreshrate = refreshmapping [settings.refreshrate - 1];

			pConf->Read(wxT("PassHeadingToOCPN"), &settings.PassHeadingToOCPN, 0);    // PassHeadingToOCPN == 0 : do not pass heading_from_radar to OCPN
			PassHeadingToOCPN = settings.PassHeadingToOCPN;

            pConf->Read(wxT("ControlsDialogSizeX"), &m_BR24Controls_dialog_sx, 300L);
            pConf->Read(wxT("ControlsDialogSizeY"), &m_BR24Controls_dialog_sy, 540L);
            pConf->Read(wxT("ControlsDialogPosX"), &m_BR24Controls_dialog_x, 20L);
            pConf->Read(wxT("ControlsDialogPosY"), &m_BR24Controls_dialog_y, 170L);

			pConf->Read(wxT("GuardZonePosX"), &m_GuardZoneBogey_x, 20L);
            pConf->Read(wxT("GuardZonePosY"), &m_GuardZoneBogey_y, 170L);

            double d;
            pConf->Read(wxT("Zone1StBrng"), &guardZones[0].start_bearing, 0.0);
            pConf->Read(wxT("Zone1EndBrng"), &guardZones[0].end_bearing, 0.0);
            if (pConf->Read(wxT("Zone1OutRng"), &d, 0.0)) {
                pConf->DeleteEntry(wxT("Zone1OutRng"));
                guardZones[0].outer_range = (int) (d * 1852.0);
                wxLogMessage(wxT("BR24radar_pi: converting old guard range %f to %d"), d, guardZones[0].outer_range);
            } else {
                pConf->Read(wxT("Zone1OuterRng"), &guardZones[0].outer_range, 0);
            }
            if (pConf->Read(wxT("Zone1InRng"), &d, 0.0)) {
                pConf->DeleteEntry(wxT("Zone1InRng"));
                guardZones[0].inner_range = (int) (d * 1852.0);
                wxLogMessage(wxT("BR24radar_pi: converting old guard range %f to %d"), d, guardZones[0].inner_range);
            } else {
                pConf->Read(wxT("Zone1InnerRng"), &guardZones[0].inner_range, 0);
            }
            pConf->Read(wxT("Zone1ArcCirc"), &guardZones[0].type, 0);

            pConf->Read(wxT("Zone2StBrng"), &guardZones[1].start_bearing, 0.0);
            pConf->Read(wxT("Zone2EndBrng"), &guardZones[1].end_bearing, 0.0);
            if (pConf->Read(wxT("Zone2OutRng"), &d, 0.0)) {
                pConf->DeleteEntry(wxT("Zone2OutRng"));
                guardZones[1].outer_range = (int) (d * 1852.0);
                wxLogMessage(wxT("BR24radar_pi: converting old guard range %f to %d"), d, guardZones[1].outer_range);
            } else {
                pConf->Read(wxT("Zone2OuterRng"), &guardZones[1].outer_range, 0);
            }
            if (pConf->Read(wxT("Zone2InRng"), &d, 0)) {
                pConf->DeleteEntry(wxT("Zone2InRng"));
                guardZones[1].inner_range = (int) (d * 1852.0);
                wxLogMessage(wxT("BR24radar_pi: converting old guard range %f to %d"), d, guardZones[1].inner_range);
            } else {
                pConf->Read(wxT("Zone2InnerRng"), &guardZones[1].inner_range, 0);
            }
            pConf->Read(wxT("Zone2ArcCirc"), &guardZones[1].type, 0);


            pConf->Read(wxT("RadarAlertAudioFile"), &settings.alert_audio_file);

            SaveConfig();
            return true;
        }
    }

    // Read the old location with old paths
    if (pConf) {
        pConf->SetPath(wxT("/Settings"));
        if (pConf->Read(wxT("BR24RadarDisplayOption"), &settings.display_option, 0))
            pConf->DeleteEntry(wxT("BR24RadarDisplayOption"));
        if (pConf->Read(wxT("BR24RadarDisplayMode"),  (int *) &settings.display_mode, 0))
            pConf->DeleteEntry(wxT("BR24RadarDisplayMode"));
        settings.verbose = 0;
        if (pConf->Read(wxT("BR24RadarTransparency"),  &settings.overlay_transparency, DEFAULT_OVERLAY_TRANSPARENCY))
            pConf->DeleteEntry(wxT("BR24RadarTransparency"));
        if (pConf->Read(wxT("BR24RadarGain"),  &settings.gain, 50))
            pConf->DeleteEntry(wxT("BR24RadarGain"));
        if (pConf->Read(wxT("BR24RadarRainGain"),  &settings.rain_clutter_gain, 50))
            pConf->DeleteEntry(wxT("BR24RadarRainGain"));
        if (pConf->Read(wxT("BR24RadarClutterGain"),  &settings.sea_clutter_gain, 50))
            pConf->DeleteEntry(wxT("BR24RadarClutterGain"));
        if (pConf->Read(wxT("BR24RadarRangeCalibration"),  &settings.range_calibration, 1.0))
            pConf->DeleteEntry(wxT("BR24RadarRangeCalibration"));
        if (pConf->Read(wxT("BR24RadarHeadingCorrection"),  &settings.heading_correction, 0))
            pConf->DeleteEntry(wxT("BR24RadarHeadingCorrection"));

        if (pConf->Read(wxT("BR24ControlsDialogSizeX"), &m_BR24Controls_dialog_sx, 300L))
            pConf->DeleteEntry(wxT("BR24ControlsDialogSizeX"));
        if (pConf->Read(wxT("BR24ControlsDialogSizeY"), &m_BR24Controls_dialog_sy, 540L))
            pConf->DeleteEntry(wxT("BR24ControlsDialogSizeY"));
        
		if (pConf->Read(wxT("GuardZoneDialogPosX"), &m_GuardZoneBogey_x, 20L))
            pConf->DeleteEntry(wxT("GuardZoneDialogPosX"));
        if (pConf->Read(wxT("GuardZoneDialogPosY"), &m_GuardZoneBogey_y, 170L))
            pConf->DeleteEntry(wxT("GuardZoneDialogPosY"));


        SaveConfig();
        return true;
    }

    return false;
}

bool br24radar_pi::SaveConfig(void)
{

    wxFileConfig *pConf = m_pconfig;

    if (pConf) {
        pConf->SetPath(wxT("/Plugins/BR24Radar"));
        pConf->Write(wxT("DisplayOption"), settings.display_option);
        pConf->Write(wxT("RangeUnits" ), settings.range_units);
        pConf->Write(wxT("DisplayMode"), (int)settings.display_mode);
        pConf->Write(wxT("VerboseLog"), settings.verbose);
        pConf->Write(wxT("Transparency"), settings.overlay_transparency);
        pConf->Write(wxT("Gain"), settings.gain);
        pConf->Write(wxT("RainGain"), settings.rain_clutter_gain);
        pConf->Write(wxT("ClutterGain"), settings.sea_clutter_gain);
        pConf->Write(wxT("RangeCalibration"),  settings.range_calibration);
        pConf->Write(wxT("HeadingCorrection"),  settings.heading_correction);
        pConf->Write(wxT("BeamWidth"),  settings.beam_width);
        pConf->Write(wxT("InterferenceRejection"), settings.interference_rejection);
        pConf->Write(wxT("TargetSeparation"), settings.target_separation);
        pConf->Write(wxT("NoiseRejection"), settings.noise_rejection);
        pConf->Write(wxT("TargetBoost"), settings.target_boost);
        pConf->Write(wxT("GuardZonesThreshold"), settings.guard_zone_threshold);
        pConf->Write(wxT("GuardZonesRenderStyle"), settings.guard_zone_render_style);
        pConf->Write(wxT("ScanMaxAge"), settings.max_age);
        pConf->Write(wxT("RunTimeOnIdle"), settings.idle_run_time); 
        pConf->Write(wxT("DrawAlgorithm"), settings.draw_algorithm);
        pConf->Write(wxT("ScanSpeed"), settings.scan_speed);
        pConf->Write(wxT("Downsample"), settings.downsampleUser);
		pConf->Write(wxT("Refreshrate"), settings.refreshrate);
		pConf->Write(wxT("PassHeadingToOCPN"), settings.PassHeadingToOCPN);
        pConf->Write(wxT("RadarAlertAudioFile"), settings.alert_audio_file);

        pConf->Write(wxT("ControlsDialogSizeX"),  m_BR24Controls_dialog_sx);
        pConf->Write(wxT("ControlsDialogSizeY"),  m_BR24Controls_dialog_sy);
        pConf->Write(wxT("ControlsDialogPosX"),   m_BR24Controls_dialog_x);
        pConf->Write(wxT("ControlsDialogPosY"),   m_BR24Controls_dialog_y);

		pConf->Write(wxT("GuardZonePosX"),   m_GuardZoneBogey_x);
        pConf->Write(wxT("GuardZonePosY"),   m_GuardZoneBogey_y);

        pConf->Write(wxT("Zone1StBrng"), guardZones[0].start_bearing);
        pConf->Write(wxT("Zone1EndBrng"), guardZones[0].end_bearing);
        pConf->Write(wxT("Zone1OuterRng"), guardZones[0].outer_range);
        pConf->Write(wxT("Zone1InnerRng"), guardZones[0].inner_range);
        pConf->Write(wxT("Zone1ArcCirc"), guardZones[0].type);

        pConf->Write(wxT("Zone2StBrng"), guardZones[1].start_bearing);
        pConf->Write(wxT("Zone2EndBrng"), guardZones[1].end_bearing);
        pConf->Write(wxT("Zone2OuterRng"), guardZones[1].outer_range);
        pConf->Write(wxT("Zone2InnerRng"), guardZones[1].inner_range);
        pConf->Write(wxT("Zone2ArcCirc"), guardZones[1].type);

        pConf->Flush();
        //wxLogMessage(wxT("BR24radar_pi: saved config"));

        return true;
    }

    return false;
}


// Positional Data passed from NMEA to plugin
void br24radar_pi::SetPositionFix(PlugIn_Position_Fix &pfix)
{
}

void br24radar_pi::SetPositionFixEx(PlugIn_Position_Fix_Ex &pfix)
{
    time_t now = time(0);
// 	PushNMEABuffer (_("$GPRMC,123519,A,4807.038,N,01131.000,E,022.4,,230394,003.1,W"));  // only for test, position without heading
//	PushNMEABuffer (_("$GPRMC,123519,A,4807.038,N,01131.000,E,022.4,084.4,230394,003.1,W*6A")); //with heading for test

	//   changes for heading on radar
	if (!wxIsNaN(pfix.Var)) {			// set variation for use in radar receive thread
		variation = true;
		var = pfix.Var;
		}
	else variation = false;
	if (heading_on_radar && br_radar_state == RADAR_ON) {
		if (m_hdt_source != 4) {
			wxLogMessage(wxT("BR24radar_pi: Heading source is now Radar %f \n"), br_hdt);
			m_hdt_source = 4;
			}
		br_hdt_watchdog = now;
		char buffer [18];
		int cx;
		
		if(PassHeadingToOCPN == 1){
		cx = sprintf ( buffer, "$APHDT,%05.1f,M\r\n", br_hdt );
		wxString nmeastring = wxString::FromUTF8(buffer);
		PushNMEABuffer (nmeastring);  // issue heading from radar to OCPN
			}
		}
	
	else if (!wxIsNaN(pfix.Hdt))    // end of changes for heading on radar
    {
        if (!heading_on_radar) br_hdt = pfix.Hdt;
        if (m_hdt_source != 1) {
           wxLogMessage(wxT("BR24radar_pi: Heading source is now HDT"));
        }
        m_hdt_source = 1;
        br_hdt_watchdog = now;
    }
    else if (!wxIsNaN(pfix.Hdm) && !wxIsNaN(pfix.Var))
    {
        if (!heading_on_radar) br_hdt = pfix.Hdm + pfix.Var;
        m_var = pfix.Var;
        if (m_hdt_source != 2) {
            wxLogMessage(wxT("BR24radar_pi: Heading source is now HDM"));
        }
        m_hdt_source = 2;
        br_hdt_watchdog = now;
    }
    else if (!wxIsNaN(pfix.Cog) && (m_hdt_source == 3 || (now - br_hdt_watchdog <= WATCHDOG_TIMEOUT / 2)))
    {
        if (!heading_on_radar) br_hdt = pfix.Cog;
        if (m_hdt_source != 3) {
            wxLogMessage(wxT("BR24radar_pi: Heading source is now COG"));
        }
        m_hdt_source = 3;
        br_hdt_watchdog = now;
    }

    if (pfix.FixTime && now - pfix.FixTime <= WATCHDOG_TIMEOUT) {
        br_ownship_lat = pfix.Lat;
        br_ownship_lon = pfix.Lon;
        if (!br_bpos_set) {
            wxLogMessage(wxT("BR24radar_pi: GPS position is now known"));
        }
        br_bpos_set = true;
        br_bpos_watchdog = now;
    }
}

//**************** Cursor position events **********************
void br24radar_pi::SetCursorLatLon(double lat, double lon)
{
    cur_lat = lat;
    cur_lon = lon;
}

//************************************************************************
// Plugin Command Data Streams
//************************************************************************
void br24radar_pi::TransmitCmd(UINT8 * msg, int size)
{
    struct sockaddr_in adr;
    memset(&adr, 0, sizeof(adr));
    adr.sin_family = AF_INET;
    adr.sin_addr.s_addr=htonl((236 << 24) | (6 << 16) | (7 << 8) | 10); // 236.6.7.10
    adr.sin_port=htons(6680);

    if (m_radar_socket == INVALID_SOCKET || sendto(m_radar_socket, (char *) msg, size, 0, (struct sockaddr *) &adr, sizeof(adr)) < size) {
        wxLogError(wxT("BR24radar_pi: Unable to transmit command to radar"));
        return;
    } else if (settings.verbose) {
        logBinaryData(wxT("command"), msg, size);
    }
};

void br24radar_pi::RadarTxOff(void)
{
//    wxLogMessage(wxT("BR24radar_pi: radar turned Off manually."));

    UINT8 pck[3] = {0x00, 0xc1, 0x00};
    TransmitCmd(pck, sizeof(pck));

    pck[0] = 0x01;
    TransmitCmd(pck, sizeof(pck));
}

void br24radar_pi::RadarTxOn(void)
{
//    wxLogMessage(wxT("BR24 Radar turned ON manually."));

    UINT8 pck[3] = {0x00, 0xc1, 0x01};               // ON
    TransmitCmd(pck, sizeof(pck));

    pck[0] = 0x01;
    TransmitCmd(pck, sizeof(pck));
}

void br24radar_pi::RadarStayAlive(void)
{
    if (settings.master_mode && (br_radar_state == RADAR_ON)) {
        UINT8 pck[] = {0xA0, 0xc1};
        TransmitCmd(pck, sizeof(pck));
    }
}

void br24radar_pi::RadarSendState(void)
{
//    if (settings.auto_range_mode) {   // don't SetRangeMeters from here. RenderGLOverlay might not yet have set auto_range_meters
//        SetRangeMeters(auto_range_meters);  // RenderGLOverlay will call SetRangeMeters for autorange
//    }
    SetControlValue(CT_GAIN, settings.gain);
    SetControlValue(CT_RAIN, settings.rain_clutter_gain);
    SetControlValue(CT_SEA, settings.sea_clutter_gain);
    SetControlValue(CT_INTERFERENCE_REJECTION, settings.interference_rejection);
    SetControlValue(CT_TARGET_SEPARATION, settings.target_separation);
    SetControlValue(CT_NOISE_REJECTION, settings.noise_rejection);
    SetControlValue(CT_TARGET_BOOST, settings.target_boost);
    SetControlValue(CT_SCAN_SPEED, settings.scan_speed);
}

void br24radar_pi::SetRangeMeters(long meters)
{
    if (settings.master_mode) {
        if (meters >= 50 && meters <= 64000) {
   //         long decimeters = meters * 10L/1.762;   //  why divide by 1.762? HDS display sends range*10
			long decimeters = meters * 10L;			// modification by Douwe Fokkema
            UINT8 pck[] = { 0x03
                          , 0xc1
                          , (UINT8) ((decimeters >>  0) & 0XFFL)
                          , (UINT8) ((decimeters >>  8) & 0XFFL)
                          , (UINT8) ((decimeters >> 16) & 0XFFL)
                          , (UINT8) ((decimeters >> 24) & 0XFFL)
                          };
            if (settings.verbose) {
                wxLogMessage(wxT("BR24radar_pi: SetRangeMeters: %ld meters\n"), meters);
            }
            TransmitCmd(pck, sizeof(pck));
			//  do not update radar control value here, is only done from receive thread
        }
    }
}

void br24radar_pi::SetControlValue(ControlType controlType, int value)
{
    wxString msg;

    if (settings.master_mode || controlType == CT_TRANSPARENCY || controlType == CT_SCAN_AGE) {
        switch (controlType) {
            case CT_GAIN: {
                settings.gain = value;
                if (value < 0) {                // AUTO gain
                    UINT8 cmd[] = {
                        0x06,
                        0xc1,
                        0, 0, 0, 0, 0x01,
                        0, 0, 0, 0xa1
                    };
                    if (settings.verbose) {
                        wxLogMessage(wxT("BR24radar_pi: Gain: Auto"));
                    }
                    TransmitCmd(cmd, sizeof(cmd));
                } else {                        // Manual Gain
                    int v = value * 255 / 100;
                    if (v > 255) {
                        v = 255;
                    }
                    UINT8 cmd[] = {
                        0x06,
                        0xc1,
                        0, 0, 0, 0, 0, 0, 0, 0,
                        (UINT8) v
                    };
                    if (settings.verbose) {
                        wxLogMessage(wxT("BR24radar_pi: Gain: %d"), value);
                    }
                    TransmitCmd(cmd, sizeof(cmd));
                }
                break;
            }
            case CT_RAIN: {                       // Rain Clutter - Manual. Range is 0x01 to 0x50
                settings.rain_clutter_gain = value;
                int v = value * 0x50 / 100;
                if (v > 255) {
                    v = 255;
                }

                UINT8 cmd[] = {
                    0x06,
                    0xc1,
                    0x04,
                    0, 0, 0, 0, 0, 0, 0,
                    (UINT8) v
                };
                if (settings.verbose) {
                    wxLogMessage(wxT("BR24radar_pi: Rain: %d"), value);
                }
                TransmitCmd(cmd, sizeof(cmd));
                break;
            }
            case CT_SEA: {
                settings.sea_clutter_gain = value;
                if (value < 0) {                 // Sea Clutter - Auto
                    UINT8 cmd[11] = {
                        0x06,
                        0xc1,
                        0x02,
                        0, 0, 0, 0x01,
                        0, 0, 0, 0xd3
                    };
                    if (settings.verbose) {
                        wxLogMessage(wxT("BR24radar_pi: Sea: Auto"));
                    }
                    TransmitCmd(cmd, sizeof(cmd));
                } else {                       // Sea Clutter
                    int v = value * 255 / 100;
                    if (v > 255) {
                        v = 255;
                    }
                    UINT8 cmd[] = {
                        0x06,
                        0xc1,
                        0x02,
                        0, 0, 0, 0, 0, 0, 0,
                        (UINT8) v
                    };
                    if (settings.verbose) {
                        wxLogMessage(wxT("BR24radar_pi: Sea: %d"), value);
                    }
                    TransmitCmd(cmd, sizeof(cmd));
                }
                break;
            }
            case CT_INTERFERENCE_REJECTION: {
                settings.interference_rejection = value;
                UINT8 cmd[] = {
                    0x08,
                    0xc1,
                    (UINT8) settings.interference_rejection
                };
                if (settings.verbose) {
                    wxLogMessage(wxT("BR24radar_pi: Rejection: %d"), value);
                }
                TransmitCmd(cmd, sizeof(cmd));
                break;
            }
            case CT_TARGET_SEPARATION: {
                settings.target_separation = value;
                UINT8 cmd[] = {
                    0x22,
                    0xc1,
                    (UINT8) value
                };
                if (settings.verbose) {
                    wxLogMessage(wxT("BR24radar_pi: Target separation: %d"), value);
                }
                TransmitCmd(cmd, sizeof(cmd));
                break;
            }
            case CT_NOISE_REJECTION: {
                settings.noise_rejection = value;
                UINT8 cmd[] = {
                    0x21,
                    0xc1,
                    (UINT8) settings.noise_rejection
                };
                if (settings.verbose) {
                    wxLogMessage(wxT("BR24radar_pi: Noise rejection: %d"), value);
                }
                TransmitCmd(cmd, sizeof(cmd));
                break;
            }
            case CT_TARGET_BOOST: {
                settings.target_boost = value;
                UINT8 cmd[] = {
                    0x0a,
                    0xc1,
                    (UINT8) value
                };
                if (settings.verbose) {
                    wxLogMessage(wxT("BR24radar_pi: Target boost: %d"), value);
                }
                TransmitCmd(cmd, sizeof(cmd));
                break;
            }
            case CT_SCAN_SPEED: {
                settings.scan_speed = value;
                UINT8 cmd[] = {
                    0x0f,
                    0xc1,
                    (UINT8) value
                };
                if (settings.verbose) {
                    wxLogMessage(wxT("BR24radar_pi: Scan speed: %d"), value);
                }
                TransmitCmd(cmd, sizeof(cmd));
                break;
            }
            case CT_TRANSPARENCY: {
                settings.overlay_transparency = value;
                break;
            }
            case CT_SCAN_AGE: {
                settings.max_age = value;
                break;
            }
            case CT_TIMED_IDLE: {
                settings.timed_idle = value; 
                break;
            }
            case CT_DOWNSAMPLE: {
                settings.downsampleUser = value;
                settings.downsample = 2 << (settings.downsampleUser - 1);
                break;
            }

			case CT_REFRESHRATE: {
                settings.refreshrate = value;
                break;
            }
			
			case CT_PASSHEADING: {
                settings.PassHeadingToOCPN = value;
                break;
            }

            default: {
                wxLogMessage(wxT("BR24radar_pi: Unhandled control setting for control %d"), controlType);
            }
        }
    }
    else
    {
        wxLogMessage(wxT("BR24radar_pi: Not master, so ignore SetControlValue: %d %d"), controlType, value);
    }
}

//*****************************************************************************************************
void br24radar_pi::CacheSetToolbarToolBitmaps(int bm_id_normal, int bm_id_rollover)
{
    if ((bm_id_normal == m_sent_bm_id_normal) && (bm_id_rollover == m_sent_bm_id_rollover)) {
        return;    // no change needed
    }

    if ((bm_id_normal == -1) || (bm_id_rollover == -1)) {         // don't do anything, caller's responsibility
        m_sent_bm_id_normal = bm_id_normal;
        m_sent_bm_id_rollover = bm_id_rollover;
        return;
    }

    m_sent_bm_id_normal = bm_id_normal;
    m_sent_bm_id_rollover = bm_id_rollover;

    wxBitmap *pnormal = NULL;
    wxBitmap *prollover = NULL;

    switch (bm_id_normal) {
        case BM_ID_RED:
            pnormal = _img_radar_red;
            break;
        case BM_ID_RED_SLAVE:
            pnormal = _img_radar_red_slave;
            break;
        case BM_ID_GREEN:
            pnormal = _img_radar_green;
            break;
        case BM_ID_GREEN_SLAVE:
            pnormal = _img_radar_green_slave;
            break;
        case BM_ID_AMBER:
            pnormal = _img_radar_amber;
            break;
        case BM_ID_AMBER_SLAVE:
            pnormal = _img_radar_amber_slave;
            break;
        case BM_ID_BLANK:
            pnormal = _img_radar_blank;
            break;
        case BM_ID_BLANK_SLAVE:
            pnormal = _img_radar_blank_slave;
            break;
        default:
            break;
    }

    switch (bm_id_rollover) {
        case BM_ID_RED:
            prollover = _img_radar_red;
            break;
        case BM_ID_RED_SLAVE:
            prollover = _img_radar_red_slave;
            break;
        case BM_ID_GREEN:
            prollover = _img_radar_green;
            break;
        case BM_ID_GREEN_SLAVE:
            prollover = _img_radar_green_slave;
            break;
        case BM_ID_AMBER:
            prollover = _img_radar_amber;
            break;
        case BM_ID_AMBER_SLAVE:
            prollover = _img_radar_amber_slave;
            break;
        case BM_ID_BLANK:
            prollover = _img_radar_blank;
            break;
        case BM_ID_BLANK_SLAVE:
            prollover = _img_radar_blank_slave;
            break;
        default:
            break;
    }

    if ((pnormal) && (prollover)) {
        SetToolbarToolBitmaps(m_tool_id, pnormal, prollover);
    }
}

void br24radar_pi::SetNMEASentence( wxString &sentence )
{
    m_NMEA0183 << sentence;

    if (m_NMEA0183.PreParse()) {
        if (m_hdt_source == 2 && m_NMEA0183.LastSentenceIDReceived == _T("HDG") && m_NMEA0183.Parse()) {
            if (!wxIsNaN(m_NMEA0183.Hdg.MagneticVariationDegrees)) {
                if (m_NMEA0183.Hdg.MagneticVariationDirection == East)
                    m_var = +m_NMEA0183.Hdg.MagneticVariationDegrees;
                else if (m_NMEA0183.Hdg.MagneticVariationDirection == West)
                    m_var = -m_NMEA0183.Hdg.MagneticVariationDegrees;
            }
            if (!wxIsNaN(m_NMEA0183.Hdg.MagneticSensorHeadingDegrees) ) {
                if (!heading_on_radar) br_hdt = m_NMEA0183.Hdg.MagneticSensorHeadingDegrees + m_var;
                br_hdt_watchdog = time(0);
            }
        }
        else if (m_hdt_source == 2 && m_NMEA0183.LastSentenceIDReceived == _T("HDM") && m_NMEA0183.Parse()) {
            if (!wxIsNaN(m_NMEA0183.Hdm.DegreesMagnetic)) {
                if (!heading_on_radar) br_hdt = m_NMEA0183.Hdm.DegreesMagnetic + m_var;
                br_hdt_watchdog = time(0);
            }
        }
        else if (m_hdt_source == 1 && m_NMEA0183.LastSentenceIDReceived == _T("HDT") && m_NMEA0183.Parse()) {
            if (!wxIsNaN(m_NMEA0183.Hdt.DegreesTrue)) {
                if (!heading_on_radar) br_hdt = m_NMEA0183.Hdt.DegreesTrue;
                br_hdt_watchdog = time(0);
            }
        }
    }
}


// Ethernet packet stuff *************************************************************


RadarDataReceiveThread::~RadarDataReceiveThread()
{
}

void RadarDataReceiveThread::OnExit()
{
//  wxLogMessage(wxT("BR24radar_pi: radar thread is stopping."));
}

static int my_inet_aton(const char *cp, struct in_addr *addr)
{
    register u_long val;
    register int base, n;
    register char c;
    u_int parts[4];
    register u_int *pp = parts;

    c = *cp;
    for (;;) {
        /*
         * Collect number up to ``.''.
         * Values are specified as for C:
         * 0x=hex, 0=octal, isdigit=decimal.
         */
        if (!isdigit(c))
        {
            return (0);
        }
        val = 0;
        base = 10;
        if (c == '0') {
            c = *++cp;
            if (c == 'x' || c == 'X') {
                base = 16, c = *++cp;
            } else {
                base = 8;
            }
        }
        for (;;) {
            if (isascii(c) && isdigit(c)) {
                val = (val * base) + (c - '0');
                c = *++cp;
            }
            else if (base == 16 && isascii(c) && isxdigit(c)) {
                val = (val << 4) |
                    (c + 10 - (islower(c) ? 'a' : 'A'));
                c = *++cp;
            } else {
                break;
            }
        }
        if (c == '.') {
            /*
             * Internet format:
             *    a.b.c.d
             *    a.b.c    (with c treated as 16 bits)
             *    a.b    (with b treated as 24 bits)
             */
            if (pp >= parts + 3)
            {
                return (0);
            }
            *pp++ = val;
            c = *++cp;
        } else {
            break;
        }
    }
    /*
     * Check for trailing characters.
     */
    if (c != '\0' && (!isascii(c) || !isspace(c)))
    {
        return 0;
    }
    /*
     * Concoct the address according to
     * the number of parts specified.
     */
    n = pp - parts + 1;
    switch (n) {

    case 0:
        return 0;        /* initial nondigit */

    case 1:                /* a -- 32 bits */
        break;

    case 2:                /* a.b -- 8.24 bits */
        if (val > 0xffffff) {
            return 0;
        }
        val |= parts[0] << 24;
        break;

    case 3:                /* a.b.c -- 8.8.16 bits */
        if (val > 0xffff) {
            return 0;
        }
        val |= (parts[0] << 24) | (parts[1] << 16);
        break;

    case 4:                /* a.b.c.d -- 8.8.8.8 bits */
        if (val > 0xff) {
            return 0;
        }
        val |= (parts[0] << 24) | (parts[1] << 16) | (parts[2] << 8);
        break;
    }
    if (addr) {
        addr->s_addr = htonl(val);
    }
    return 1;
}

static bool socketReady( SOCKET sockfd, int timeout )
{
    int r;
    fd_set fdin;
    struct timeval tv = { (long) timeout / MILLISECONDS_PER_SECOND, (long) (timeout % MILLISECONDS_PER_SECOND) * MILLISECONDS_PER_SECOND };

    FD_ZERO(&fdin);
    if (sockfd != INVALID_SOCKET) {
        FD_SET(sockfd, &fdin);
        r = select(sockfd + 1, &fdin, 0, &fdin, &tv);
    } else {
#ifndef __WXMSW__
        // Common UNIX style sleep, unlike 'sleep' this causes no alarms
        // and has fewer threading issues.
        select(1, 0, 0, 0, &tv);
#else
        Sleep(timeout);
#endif
        r = 0;
    }

    return r > 0;
}

static SOCKET startUDPMulticastReceiveSocket( br24radar_pi *pPlugIn, struct sockaddr_in * addr, UINT16 port, const char * mcastAddr)
{
    SOCKET rx_socket;
    struct sockaddr_in adr;
    int one = 1;
    wxString errorMsg;

    if (!addr) {
        return INVALID_SOCKET;
    }

    UINT8 * a = (UINT8 *) &addr->sin_addr; // sin_addr is in network layout
    wxString address;
    address.Printf(wxT(" %u.%u.%u.%u"), a[0] , a[1] , a[2] , a[3]);

    memset(&adr, 0, sizeof(adr));
    adr.sin_family = AF_INET;
    adr.sin_addr.s_addr = htonl(INADDR_ANY); // I know, htonl is unnecessary here
    adr.sin_port = htons(port);
    rx_socket = socket(AF_INET, SOCK_DGRAM, IPPROTO_UDP);
    if (rx_socket == INVALID_SOCKET) {
        errorMsg << _("Cannot create UDP socket");
        goto fail;
    }
    if (setsockopt(rx_socket, SOL_SOCKET, SO_REUSEADDR, (const char *) &one, sizeof(one)))
    {
        errorMsg << _("Cannot set reuse address option on socket");
        goto fail;
    }

    if (bind(rx_socket, (struct sockaddr *) &adr, sizeof(adr))) {
        errorMsg << _("Cannot bind UDP socket to port ") << port;
        goto fail;
    }

    // Subscribe rx_socket to a multicast group
    struct ip_mreq mreq;
    mreq.imr_interface = addr->sin_addr;

    if (!my_inet_aton(mcastAddr, &mreq.imr_multiaddr)) {
        errorMsg << _("Invalid multicast address") << wxT(" ") << wxString::FromUTF8(mcastAddr);
        goto fail;
    }

    if (setsockopt(rx_socket, IPPROTO_IP, IP_ADD_MEMBERSHIP, (const char *) &mreq, sizeof(mreq))) {
        errorMsg << _("Invalid IP address for UDP multicast");
        goto fail;
    }

    // Hurrah! Success!
    return rx_socket;

fail:
    errorMsg << wxT(" ") << address;
    wxLogError(wxT("BR2radar_pi: %s"), errorMsg.c_str());
    if (pPlugIn && pPlugIn->m_pControlDialog) {
        pPlugIn->m_pControlDialog->SetErrorMessage(errorMsg);
    }
    if (rx_socket != INVALID_SOCKET) {
        closesocket(rx_socket);
    }
    return INVALID_SOCKET;
}

void *RadarDataReceiveThread::Entry(void)
{
    SOCKET rx_socket = INVALID_SOCKET;
    int r;

    sockaddr_storage rx_addr;
    socklen_t        rx_len;

    //    Loop until we quit
    while (!*m_quit) {
        if (pPlugIn->settings.display_mode == DM_EMULATOR) {
            socketReady(INVALID_SOCKET, 1000); // sleep for 1s
            emulate_fake_buffer();
            if (pPlugIn->m_pControlDialog) {
                wxString ip;
                ip << _("emulator");
                pPlugIn->m_pControlDialog->SetRadarIPAddress(ip);
            }
        }
        else {
            if (rx_socket == INVALID_SOCKET) {
                rx_socket = startUDPMulticastReceiveSocket(pPlugIn, br_mcast_addr, 6678, "236.6.7.8");
                // If it is still INVALID_SOCKET now we just sleep for 1s in socketReady
                if (rx_socket != INVALID_SOCKET) {
                    wxString addr;
                    UINT8 * a = (UINT8 *) &br_mcast_addr->sin_addr; // sin_addr is in network layout
                    addr.Printf(wxT("%u.%u.%u.%u"), a[0] , a[1] , a[2] , a[3]);
                    wxLogMessage(wxT("BR24radar_pi: Listening for radar data on %s"), addr.c_str());
                }
            }

            if (socketReady(rx_socket, 1000)) {
                radar_frame_pkt packet;
                rx_len = sizeof(rx_addr);
                r = recvfrom(rx_socket, (char *) &packet, sizeof(packet), 0, (struct sockaddr *) &rx_addr, &rx_len);
                if (r > 0) {
                    process_buffer(&packet, r);
                }
                if (r < 0 || !br_mcast_addr || !br_data_seen || !br_radar_seen) {
                    closesocket(rx_socket);
                    rx_socket = INVALID_SOCKET;
               }
            }

            if (!br_radar_seen || !br_mcast_addr) {
                if (rx_socket != INVALID_SOCKET) {
                    wxLogMessage(wxT("BR24radar_pi: Stopped listening for radar data"));
                    closesocket(rx_socket);
                    rx_socket = INVALID_SOCKET;
                }
            }
        }
    }

    if (rx_socket != INVALID_SOCKET) {
        closesocket(rx_socket);
    }
    return 0;
}

// process_buffer
// --------------
// Process one radar frame packet, which can contain up to 32 'spokes' or lines extending outwards
// from the radar up to the range indicated in the packet.
//
// We only get Data packets of fixed length from PORT (6678), see structure in .h file
// Sequence Header - 8 bytes
// 32 line header/data sets per packet
//      Line Header - 24 bytes
//      Line Data - 512 bytes
//
void RadarDataReceiveThread::process_buffer(radar_frame_pkt * packet, int len)
{
    wxLongLong now = wxGetLocalTimeMillis();
    br_radar_seen = true;
    br_radar_watchdog = time(0);

    // wxCriticalSectionLocker locker(br_scanLock);

    static int next_scan_number = -1;
    int scan_number;
    pPlugIn->m_statistics.packets++;

    if (len < (int) sizeof(packet->frame_hdr))
    {
        pPlugIn->m_statistics.broken_packets++;
        return;
    }
    int scanlines_in_packet = (len - sizeof(packet->frame_hdr)) / sizeof(radar_line);

    if (scanlines_in_packet != 32) {
        pPlugIn->m_statistics.broken_packets++;
    }

    for (int scanline = 0; scanline < scanlines_in_packet; scanline++) {
        radar_line * line = &packet->line[scanline];

        // Validate the spoke
        scan_number = line->br24.scan_number[0] + (line->br24.scan_number[1] << 8);
        pPlugIn->m_statistics.spokes++;
        if (line->br24.headerLen != 0x18) {
            if (pPlugIn->settings.verbose) {
                wxLogMessage(wxT("BR24radar_pi: strange header length %d"), line->br24.headerLen);
            }
            // Do not draw something with this...
            pPlugIn->m_statistics.missing_spokes++;
            next_scan_number = (scan_number + 1) % LINES_PER_ROTATION;
            continue;
        }
        if (line->br24.status != 0x02 && line->br24.status != 0x12) {
            if (pPlugIn->settings.verbose) {
                wxLogMessage(wxT("BR24radar_pi: strange status %02x"), line->br24.status);
            }
            pPlugIn->m_statistics.broken_spokes++;
        }
        if (next_scan_number >= 0 && scan_number != next_scan_number) {
            if (scan_number > next_scan_number) {
                pPlugIn->m_statistics.missing_spokes += scan_number - next_scan_number;
            } else {
                pPlugIn->m_statistics.missing_spokes += 4096 + scan_number - next_scan_number;
            }
        }
        next_scan_number = (scan_number + 1) % LINES_PER_ROTATION;

        int range_raw = 0;
        int angle_raw;

		int var_raw = 0;   // added for heading on radar
		
		int br_hdm_raw = 0;

        short int large_range;
        short int small_range;
        int range_meters;
		

        if (memcmp(line->br24.mark, BR24MARK, sizeof(BR24MARK)) == 0) {
            // BR24 and 3G mode
            range_raw = ((line->br24.range[2] & 0xff) << 16 | (line->br24.range[1] & 0xff) << 8 | (line->br24.range[0] & 0xff));
            angle_raw = (line->br24.angle[1] << 8) | line->br24.angle[0];
            range_meters = (int) ((double)range_raw * 10.0 / sqrt(2.0));
  /*          if (br_radar_type != RT_BR24 && pPlugIn->m_pControlDialog) {
                wxString label;
                label << _("Radar") << wxT(" BR24");
                pPlugIn->m_pControlDialog->SetTitle(label);
                pPlugIn->m_pControlDialog->SetLabel(label);
            } */
            br_radar_type = RT_BR24;
        } else {
            // 4G mode
            large_range = (line->br4g.largerange[1] << 8) | line->br4g.largerange[0];
            small_range = (line->br4g.smallrange[1] << 8) | line->br4g.smallrange[0];
            angle_raw = (line->br4g.angle[1] << 8) | line->br4g.angle[0];

            if (large_range == 0x80) {
                if (small_range == -1) {
                    range_raw = 0; // Invalid range received
                } else {
                    range_raw = small_range;
                }
            } else {
                range_raw = large_range * 256;
            }
            range_meters = range_raw / 4;
    /*        if (br_radar_type != RT_BR24 && pPlugIn->m_pControlDialog) {
                wxString label;
                label << _("Radar") << wxT(" 4G");
                pPlugIn->m_pControlDialog->SetTitle(label);
                pPlugIn->m_pControlDialog->SetLabel(label);
            }   */
            br_radar_type = RT_4G;
        }

        // Range change received from radar? 
		
        if (range_meters != (int) br_range_meters) {

            if (pPlugIn->settings.verbose >= 1) {
                if (range_meters == 0) {
                    wxLogMessage(wxT("BR24radar_pi:  Invalid range received, keeping %d meters"), br_range_meters);
                }
                else {
                    wxLogMessage(wxT("BR24radar_pi:  Range Change: %d --> %d meters (raw value: %d"), br_range_meters, range_meters, range_raw);
                }
            }

            br_range_meters = (long) range_meters;

            // Set the control's value to the real range that we received, not a table idea
            if (pPlugIn->m_pControlDialog) {
                pPlugIn->m_pControlDialog->SetRangeIndex(convertMetersToRadarAllowedValue(&range_meters, pPlugIn->settings.range_units, br_radar_type));
            }
        }

		//  changes for heading on radar follow   Douwe Fokkema 06-02-2015

			
			var_raw = (int) (var * 11.377) ; //  this is * 4096 / 360
			br_hdm_raw = (line->br4g.u01[1] << 8) | line->br4g.u01[0];
			
			if (line->br4g.u01[1] != 0x80 && variation && br_radar_type == RT_4G) {   // without variation heading on radar can not be used
																		// heading_on_radar only for 4G radar
				if (display_heading_on_radar != 2 && pPlugIn->m_pControlDialog) {
					display_heading_on_radar = 2 ;   // "Radar" has been displayed earlier
					wxString label;
					label << _("Heading") << wxT(" Radar");
					pPlugIn->m_pControlDialog->SetTitle(label);
					pPlugIn->m_pControlDialog->SetLabel(label);
					}    
				heading_on_radar = true;							// heading on radar
				br_hdt_raw = br_hdm_raw + var_raw;
				br_hdt = (double) (br_hdt_raw * 360) / LINES_PER_ROTATION;   //  is * 360  / 4096
				angle_raw += br_hdt_raw;
				}
			else {								// no heading on radar
				if (display_heading_on_radar != 1 && pPlugIn->m_pControlDialog) {
					display_heading_on_radar = 1 ;   // "Normal" has been displayed earlier
					wxString label;
					label << _("Heading") << wxT(" NMEA");
					pPlugIn->m_pControlDialog->SetTitle(label);
					pPlugIn->m_pControlDialog->SetLabel(label);
					} 
				heading_on_radar = false;
				br_hdt_raw = int (br_hdt * 11.37);   // otherwise use existing br_hdt    * 4096 / 360
				angle_raw += br_hdt_raw;			 // map spoke on true direction
				}
			while (angle_raw >= LINES_PER_ROTATION) {
				angle_raw -= LINES_PER_ROTATION;
				}
			while (angle_raw < 0) {
				angle_raw += LINES_PER_ROTATION;
				}
			//  end of changes for heading on radar


        UINT8 *dest_data1 = pPlugIn->m_scan_line[angle_raw].data;
        memcpy(dest_data1, line->data, 512);

        // The following line is a quick hack to confirm on-screen where the range ends, by putting a 'ring' of
        // returned radar energy at the max range line.
        // TODO: create nice actual range circles.
        dest_data1[511] = 0xff;

        pPlugIn->m_scan_line[angle_raw].range = range_meters;
        pPlugIn->m_scan_line[angle_raw].age = now;
    }
	//  all scanlines ready now, refresh section follows

	if (RenderOverlay_busy) {
		i_display = 0;			// rendering ongoing, reset the counter, don't refresh now
								// this will also balance performance, if too busy no refresh
		 if (pPlugIn->settings.verbose >= 2) wxLogMessage(wxT("BR24radar_pi:  busy encountered"));
		}
	else {
	if(br_radar_state == RADAR_ON){
	if (i_display >=  refreshrate ) {   //	display every "sample" time 
		if (refreshrate != 10) GetOCPNCanvasWindow()->Refresh(true);
		i_display = 0;
		}
	i_display ++;
		}
	if(PassHeadingToOCPN == 1 && heading_on_radar && br_radar_state == RADAR_ON){
		char buffer [18];
		int cx;
		cx = sprintf ( buffer, "$APHDT,%05.1f,M\r\n", br_hdt );
		wxString nmeastring = wxString::FromUTF8(buffer);
		PushNMEABuffer (nmeastring);  // issue heading from radar to OCPN
		}
		}
}

/*
 * Called once a second. Emulate a radar return that is
 * at the current desired auto_range.
 * Speed is 24 images per minute, e.g. 1/2.5 of a full
 * image.
 */
void RadarDataReceiveThread::emulate_fake_buffer(void)
{
    wxLongLong now = wxGetLocalTimeMillis();

    static int next_scan_number = 0;
    pPlugIn->m_statistics.packets++;
    br_data_seen = true;
    br_radar_seen = true;
    br_radar_watchdog = time(0);
    br_data_watchdog = br_radar_watchdog;

    int scanlines_in_packet = 4096 * 24 / 60;
    int range_meters = auto_range_meters;
    int spots = 0;
    br_radar_type = RT_BR24;
    if (range_meters != br_range_meters) {
        br_range_meters = range_meters;
        // Set the control's value to the real range that we received, not a table idea
        if (pPlugIn->m_pControlDialog) {
            pPlugIn->m_pControlDialog->SetRangeIndex(convertMetersToRadarAllowedValue(&range_meters, pPlugIn->settings.range_units, br_radar_type));
        }
    }

    for (int scanline = 0; scanline < scanlines_in_packet; scanline++) {
        int angle_raw = next_scan_number;
        next_scan_number = (next_scan_number + 2) % LINES_PER_ROTATION;
        pPlugIn->m_statistics.spokes++;

        // Invent a pattern. Outermost ring, then a square pattern
        UINT8 *dest_data1 = pPlugIn->m_scan_line[angle_raw].data;
        for (int range = 0; range < 512; range++)
        {
            int bit = range >> 5;

            // use bit 'bit' of angle_raw
            UINT8 color = ((angle_raw >> 3) & (2 << bit)) > 0 ? 200 : 0;
            dest_data1[range] = color;
            if (color > 0) {
                spots++;
            }
        }

        // The following line is a quick hack to confirm on-screen where the range ends, by putting a 'ring' of
        // returned radar energy at the max range line.
        // TODO: create nice actual range circles.
        dest_data1[511] = 0xff;

        pPlugIn->m_scan_line[angle_raw].range = range_meters;
        pPlugIn->m_scan_line[angle_raw].age = now;
    }
    if (pPlugIn->settings.verbose >= 2) {
        wxLogMessage(wxT("BR24radar_pi: %") wxTPRId64 wxT(" emulating %d spokes at range %d with %d spots"), now, scanlines_in_packet, range_meters, spots);
    }
}

RadarCommandReceiveThread::~RadarCommandReceiveThread()
{
}

void RadarCommandReceiveThread::OnExit()
{
}

void *RadarCommandReceiveThread::Entry(void)
{
    SOCKET rx_socket = INVALID_SOCKET;
    int r;

    union {
      sockaddr_storage addr;
      sockaddr_in      ipv4;
    } rx_addr;
    socklen_t        rx_len;

    //    Loop until we quit
    while (!*m_quit) {
        if (rx_socket == INVALID_SOCKET && pPlugIn->settings.display_mode != DM_EMULATOR) {
            rx_socket = startUDPMulticastReceiveSocket(pPlugIn, br_mcast_addr, 6680, "236.6.7.10");
            // If it is still INVALID_SOCKET now we just sleep for 1s in socketReady
            if (rx_socket != INVALID_SOCKET) {
                wxLogMessage(wxT("Listening for commands"));
            }
        }

        if (socketReady(rx_socket, 1000)) {
            UINT8 command[1500];
            rx_len = sizeof(rx_addr);
            r = recvfrom(rx_socket, (char * ) command, sizeof(command), 0, (struct sockaddr *) &rx_addr, &rx_len);
            if (r > 0) {
                wxString s;

                if (rx_addr.addr.ss_family == AF_INET) {
                    UINT8 * a = (UINT8 *) &rx_addr.ipv4.sin_addr; // sin_addr is in network layout

                    s.Printf(wxT("%u.%u.%u.%u sent command"), a[0] , a[1] , a[2] , a[3]);
                } else {
                    s = wxT("non-IPV4 sent command");
                }
                logBinaryData(s, command, r);
            }
            if (r < 0 || !br_radar_seen) {
                closesocket(rx_socket);
                rx_socket = INVALID_SOCKET;
            }
        } else if (!br_radar_seen || !br_mcast_addr) {
            if (rx_socket != INVALID_SOCKET) {
                closesocket(rx_socket);
                rx_socket = INVALID_SOCKET;
            }
        }
    }

    if (rx_socket != INVALID_SOCKET) {
        closesocket(rx_socket);
    }
    return 0;
}


RadarReportReceiveThread::~RadarReportReceiveThread()
{
}

void RadarReportReceiveThread::OnExit()
{
}

#ifndef __WXMSW__

// Mac and Linux have ifaddrs.
# include <ifaddrs.h>
# include <net/if.h>

#else

// Emulate (just enough of) ifaddrs on Windows
// Thanks to https://code.google.com/p/openpgm/source/browse/trunk/openpgm/pgm/getifaddrs.c?r=496&spec=svn496
// Although that file has interesting new APIs the old ioctl works fine with XP and W7, and does enough
// for what we want to do.

struct ifaddrs
{
    struct ifaddrs  * ifa_next;
    struct sockaddr * ifa_addr;
    ULONG             ifa_flags;
};

struct ifaddrs_storage
{
	struct ifaddrs		    ifa;
	struct sockaddr_storage	addr;
};

static int getifaddrs( struct ifaddrs ** ifap )
{
    char buf[2048];
    DWORD bytesReturned;

    int sock = socket(AF_INET, SOCK_DGRAM, 0);
    if (sock < 0) {
        wxLogError(wxT("BR24radar_pi: Cannot get socket"));
        return -1;
    }

    if (WSAIoctl(sock, SIO_GET_INTERFACE_LIST,	0, 0, buf, sizeof(buf), &bytesReturned, 0, 0) < 0) {
        wxLogError(wxT("BR24radar_pi: Cannot get interface list"));
        closesocket(sock);
        return -1;
    }

    /* guess return structure from size */
    unsigned iilen;
    INTERFACE_INFO *ii;
    INTERFACE_INFO_EX *iix;

    if (0 == bytesReturned % sizeof(INTERFACE_INFO)) {
        iilen = bytesReturned / sizeof(INTERFACE_INFO);
        ii    = (INTERFACE_INFO*) buf;
        iix   = NULL;
    } else {
        iilen  = bytesReturned / sizeof(INTERFACE_INFO_EX);
        ii     = NULL;
        iix    = (INTERFACE_INFO_EX*)buf;
    }

    /* alloc a contiguous block for entire list */
    unsigned n = iilen, k =0;
    struct ifaddrs_storage * ifa = (struct ifaddrs_storage *) malloc(n * sizeof(struct ifaddrs_storage));
    memset(ifa, 0, n * sizeof(struct ifaddrs_storage));

    /* foreach interface */
    struct ifaddrs_storage * ift = ifa;

    for (unsigned i = 0; i < iilen; i++)
    {
        ift->ifa.ifa_addr = (sockaddr *) &ift->addr;
        if (ii) {
            memcpy (ift->ifa.ifa_addr, &ii[i].iiAddress.AddressIn, sizeof(struct sockaddr_in));
            ift->ifa.ifa_flags = ii[i].iiFlags;
        } else {
            memcpy (ift->ifa.ifa_addr, iix[i].iiAddress.lpSockaddr, iix[i].iiAddress.iSockaddrLength);
            ift->ifa.ifa_flags = iix[i].iiFlags;
        }

        k++;
        if (k < n) {
            ift->ifa.ifa_next = (struct ifaddrs *)(ift + 1);
            ift = (struct ifaddrs_storage *)(ift->ifa.ifa_next);
        }
    }

    *ifap = (struct ifaddrs*) ifa;
    closesocket(sock);
    return 0;
}

void freeifaddrs( struct ifaddrs *ifa)
{
    free(ifa);
}

#endif

#define VALID_IPV4_ADDRESS(i) \
        (  i \
        && i->ifa_addr \
        && i->ifa_addr->sa_family == AF_INET \
        && (i->ifa_flags & IFF_UP) > 0 \
        && (i->ifa_flags & IFF_LOOPBACK) == 0 \
        && (i->ifa_flags & IFF_MULTICAST) > 0 )

void *RadarReportReceiveThread::Entry(void)
{
    SOCKET rx_socket = INVALID_SOCKET;
    int r;
    int count = 0;

    // This thread is special as it is the only one that loops round over the interfaces
    // to find the radar

    struct ifaddrs * ifAddrStruct;
    struct ifaddrs * ifa;
    static struct sockaddr_in mcastFoundAddr;
    static struct sockaddr_in radarFoundAddr;

    sockaddr_storage rx_addr;
    socklen_t        rx_len;

    ifAddrStruct = 0;
    ifa = 0;

    if (pPlugIn->settings.verbose) {
        wxLogMessage(wxT("BR24radar_pi: Listening for reports"));
    }
    //    Loop until we quit

    while (!*m_quit) {
        if (rx_socket == INVALID_SOCKET && pPlugIn->settings.display_mode != DM_EMULATOR) {
            // Pick the next ethernet card

            // If set, we used this one last time. Go to the next card.
            if (ifa) {
                ifa = ifa->ifa_next;
            }
            // Loop until card with a valid IPv4 address
            while (ifa && !VALID_IPV4_ADDRESS(ifa)) {
                ifa = ifa->ifa_next;
            }
            if (!ifa) {
                if (ifAddrStruct) {
                    freeifaddrs(ifAddrStruct);
                    ifAddrStruct = 0;
                }
                if (!getifaddrs(&ifAddrStruct)) {
                    ifa = ifAddrStruct;
                }
                // Loop until card with a valid IPv4 address
                while (ifa && !VALID_IPV4_ADDRESS(ifa)) {
                    ifa = ifa->ifa_next;
                }
            }
            if (VALID_IPV4_ADDRESS(ifa)) {
                rx_socket = startUDPMulticastReceiveSocket(pPlugIn, (struct sockaddr_in *)ifa->ifa_addr, 6679, "236.6.7.9");
                if (rx_socket != INVALID_SOCKET) {
                    wxString addr;
                    UINT8 * a = (UINT8 *) &((struct sockaddr_in *)ifa->ifa_addr)->sin_addr; // sin_addr is in network layout
                    addr.Printf(wxT("%u.%u.%u.%u"), a[0] , a[1] , a[2] , a[3]);
                    if (pPlugIn->settings.verbose >= 1) {
                        wxLogMessage(wxT("BR24radar_pi: Listening for radar reports on %s"), addr.c_str());
                    }
                    if (pPlugIn->m_pControlDialog) {
                        pPlugIn->m_pControlDialog->SetMcastIPAddress(addr);
                    }
                    count = 0;
                }
            }
            // If it is still INVALID_SOCKET now we just sleep for 1s in socketReady
        }

        if (socketReady(rx_socket, 1000)) {
            UINT8 report[1500];
            rx_len = sizeof(rx_addr);
            r = recvfrom(rx_socket, (char * ) report, sizeof(report), 0, (struct sockaddr *) &rx_addr, &rx_len);
            if (r > 0) {
                if (ProcessIncomingReport(report, r)) {
                    memcpy(&mcastFoundAddr, ifa->ifa_addr, sizeof(mcastFoundAddr));
                    br_mcast_addr = &mcastFoundAddr;
                    memcpy(&radarFoundAddr, &rx_addr, sizeof(radarFoundAddr));
                    br_radar_addr = &radarFoundAddr;

                    wxString addr;
                    UINT8 * a = (UINT8 *) &br_radar_addr->sin_addr; // sin_addr is in network layout
                    addr.Printf(wxT("%u.%u.%u.%u"), a[0] , a[1] , a[2] , a[3]);

                    if (pPlugIn->m_pControlDialog) {
                        pPlugIn->m_pControlDialog->SetRadarIPAddress(addr);
                    }
                    if (!br_radar_seen) {
                        wxLogMessage(wxT("BR24radar_pi: detected radar at %s"), addr.c_str());
                    }
                    br_radar_seen = true;
                    br_radar_watchdog = time(0);
                }
            }
            if (r < 0 || !br_radar_seen) { // on error, or if we haven't received anything we start looping again
                closesocket(rx_socket);
                rx_socket = INVALID_SOCKET;
                br_mcast_addr = 0;
                br_radar_addr = 0;
            }
        } else if (count >= 2 && !br_radar_seen && rx_socket != INVALID_SOCKET) {
    	    closesocket(rx_socket);
            rx_socket = INVALID_SOCKET;
            br_mcast_addr = 0;
            br_radar_addr = 0;
        } else {
            count++;
        }
    }

    if (rx_socket != INVALID_SOCKET) {
        closesocket(rx_socket);
    }
    if (ifAddrStruct) {
        freeifaddrs(ifAddrStruct);
    }
    return 0;
}

//
// The following is the received radar state. It sends this regularly
// but especially after something sends it a state change.
//
#pragma pack(push,1)
struct radar_state {
    UINT8  what;    // 0x02
    UINT8  command; // 0xC4
    UINT16 field1;  // 0x06 0x09
    UINT32 field2;  // 0
    UINT32 field3;  // 1
    UINT8  field4a;
    UINT32 field4b;
    UINT32 sea;     // sea state
    UINT32 field6a;
    UINT32 field6b;
    UINT32 field6c;
    UINT8  field6d;
    UINT32 rejection;
    UINT32 field7;
    UINT32 target_boost;
    UINT32 field8;
    UINT32 field9;
    UINT32 field10;
    UINT32 field11;
    UINT32 field12;
    UINT32 field13;
    UINT32 field14;
};
#pragma pack(pop)

bool RadarReportReceiveThread::ProcessIncomingReport( UINT8 * command, int len )
{
    static char prevStatus = 0;

    if (command[1] == 0xC4) {
        // Looks like a radar report. Is it a known one?
        switch ((len << 8) + command[0])
        {
            case (18 << 8) + 0x01:
                // Radar status in byte 2
                if (command[2] != prevStatus) {
                    if (pPlugIn->settings.verbose > 0) {
                        wxLogMessage(wxT("BR24radar_pi: radar status = %u"), command[2]);
                    }
                    prevStatus = command[2];
                }
                break;

            case (99 << 8) + 0x02:
                if (pPlugIn->settings.verbose > 0) {
                    radar_state * s = (radar_state *) command;

                    wxLogMessage(wxT("BR24radar_pi: radar state f1=%u f2=%u f3=%u f4a=%u f4b=%u sea=%u f6a=%u f6b=%u f6c=%u f6d=%u rejection=%u f7=%u target_boost=%u f8=%u f9=%u f10=%u f11=%u f12=%u f13=%u f14=%u")
                                 , s->field1
                                 , s->field2
                                 , s->field3
                                 , s->field4a
                                 , s->field4b
                                 , s->sea
                                 , s->field6a
                                 , s->field6b
                                 , s->field6c
                                 , s->field6d
                                 , s->rejection
                                 , s->field7
                                 , s->target_boost
                                 , s->field8
                                 , s->field9
                                 , s->field10
                                 , s->field11
                                 , s->field12
                                 , s->field13
                                 , s->field14
                                 );
                    logBinaryData(wxT("state"), command, len);
                }
                break;

            case (564 << 8) + 0x05:
                // Content unknown, but we know that BR24 radomes send this
                if (pPlugIn->settings.verbose >= 4) {
                    logBinaryData(wxT("received familiar report"), command, len);
                }
                break;

            default:
                if (pPlugIn->settings.verbose >= 2) {
                    logBinaryData(wxT("received unknown report"), command, len);
                }
                break;

        }
        return true;
    }
    if (command[1] == 0xF5) {
        // Looks like a radar report. Is it a known one?
        switch ((len << 8) + command[0])
        {
            case ( 16 << 8) + 0x0f:
            case (  8 << 8) + 0x10:
            case ( 10 << 8) + 0x12:
            case ( 46 << 8) + 0x13:
                // Content unknown, but we know that BR24 radomes send this
                if (pPlugIn->settings.verbose >= 4) {
                    logBinaryData(wxT("received familiar report"), command, len);
                }
                break;

            default:
                if (pPlugIn->settings.verbose >= 2) {
                    logBinaryData(wxT("received unknown report"), command, len);
                }
                break;
                
        }
        return true;
    }
    if (pPlugIn->settings.verbose >= 2) {
        logBinaryData(wxT("received unknown message"), command, len);
    }
    return false;
}<|MERGE_RESOLUTION|>--- conflicted
+++ resolved
@@ -1721,10 +1721,9 @@
 	if (bogeysFound)
 		{
 		// We have bogeys and there is no objection to showing the dialog
-<<<<<<< HEAD
-=======
+
         if(settings.timed_idle != 0) m_pControlDialog->SetTimedIdleIndex(0) ; //Disable Timed Idle if set
->>>>>>> 606d5fbe
+
 		if (!m_pGuardZoneBogey) {
 			// If this is the first time we have a bogey create & show the dialog immediately
 			m_pGuardZoneBogey = new GuardZoneBogey;
