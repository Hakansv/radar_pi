/******************************************************************************
 *
 * Project:  OpenCPN
 * Purpose:  Navico BR24 Radar Plugin
 * Author:   David Register
 *           Dave Cowell
 *           Kees Verruijt
 *
 ***************************************************************************
 *   Copyright (C) 2010 by David S. Register              bdbcat@yahoo.com *
 *   Copyright (C) 2012-2013 by Dave Cowell                                *
 *   Copyright (C) 2012-2013 by Kees Verruijt         canboat@verruijt.net *
 *                                                                         *
 *   This program is free software; you can redistribute it and/or modify  *
 *   it under the terms of the GNU General Public License as published by  *
 *   the Free Software Foundation; either version 2 of the License, or     *
 *   (at your option) any later version.                                   *
 *                                                                         *
 *   This program is distributed in the hope that it will be useful,       *
 *   but WITHOUT ANY WARRANTY; without even the implied warranty of        *
 *   MERCHANTABILITY or FITNESS FOR A PARTICULAR PURPOSE.  See the         *
 *   GNU General Public License for more details.                          *
 *                                                                         *
 *   You should have received a copy of the GNU General Public License     *
 *   along with this program; if not, write to the                         *
 *   Free Software Foundation, Inc.,                                       *
 *   59 Temple Place - Suite 330, Boston, MA  02111-1307, USA.             *
 ***************************************************************************
 */

#ifdef _WINDOWS
# include <WinSock2.h>
# include <ws2tcpip.h>
# pragma comment (lib, "Ws2_32.lib")
#endif

#include "wx/wxprec.h"

#ifndef  WX_PRECOMP
#include "wx/wx.h"
#endif                          //precompiled headers

#include <wx/socket.h>
#include "wx/apptrait.h"
#include <wx/glcanvas.h>
#include "wx/sckaddr.h"
#include "wx/datetime.h"
#include <wx/fileconf.h>
#include <fstream>

using namespace std;

#ifdef __WXGTK__
# include <netinet/in.h>
# include <sys/ioctl.h>
#endif

#ifdef __WXOSX__
# include <sys/types.h>
# include <sys/socket.h>
# include <netdb.h>
#endif

#ifdef __WXMSW__
# include "GL/glu.h"
#endif

#include "br24radar_pi.h"
//#include "ocpndc.h"


// A marker that uniquely identifies BR24 generation scanners, as opposed to 4G(eneration)
// Note that 3G scanners are BR24's with better power, so they are more BR23+ than 4G-.
// As far as we know they 3G's use exactly the same command set.

// If BR24MARK is found, we switch to BR24 mode, otherwise 4G.
static UINT8 BR24MARK[] = { 0x00, 0x44, 0x0d, 0x0e };

enum {
    // process ID's
    ID_OK,
    ID_RANGE_UNITS,
    ID_OVERLAYDISPLAYOPTION,
    ID_DISPLAYTYPE,
    ID_HEADINGSLIDER,
    ID_SELECT_SOUND,
    ID_TEST_SOUND
};

bool br_bpos_set = false;
double br_ownship_lat, br_ownship_lon;
double cur_lat, cur_lon;
double br_hdm;
double br_hdt;

double mark_rng, mark_brg;      // This is needed for context operation
long  br_range_meters = 0;      // current range for radar
int auto_range_meters = 0;      // What the range should be, at least, when AUTO mode is selected
int previous_auto_range_meters = 0;

int   br_radar_state;
int   br_scanner_state;
bool  br_send_state;
RadarType br_radar_type = RT_UNKNOWN;

static bool  br_radar_seen = false;
static bool  br_data_seen = false;
static time_t      br_bpos_watchdog;
static time_t      br_hdt_watchdog;
static time_t      br_radar_watchdog;
static time_t      br_data_watchdog;
#define     WATCHDOG_TIMEOUT (10)  // After 10s assume GPS and heading data is invalid
time_t      br_dt_stayalive;
#define     STAYALIVE_TIMEOUT (5)  // Send data every 5 seconds to ping radar


bool  br_bshown_dc_message = false;
wxTextCtrl        *plogtc;

int   radar_control_id, guard_zone_id;
bool  guard_context_mode;

bool        guard_bogey_confirmed = false;
time_t      alarm_sound_last;
#define     ALARM_TIMEOUT (10)

static sockaddr_in * br_mcast_addr = 0; // One of the threads finds out where the radar lives and writes our IP here
static sockaddr_in * br_radar_addr = 0; // One of the threads finds out where the radar lives and writes its IP here

// static wxCriticalSection br_scanLock;

// the class factories, used to create and destroy instances of the PlugIn

extern "C" DECL_EXP opencpn_plugin* create_pi(void *ppimgr)
{
    return new br24radar_pi(ppimgr);
}

extern "C" DECL_EXP void destroy_pi(opencpn_plugin* p)
{
    delete p;
}


/********************************************************************************************************/
//   Distance measurement for simple sphere
/********************************************************************************************************/
//static double twoPI = 2 * PI;

static double deg2rad(double deg)
{
    return (deg * PI / 180.0);
}

static double rad2deg(double rad)
{
    return (rad * 180.0 / PI);
}
/*
static double mod(double numb1, double numb2)
{
    double result = numb1 - (numb2 * int(numb1/numb2));
    return result;
}

static double modcrs(double numb1, double numb2)
{
    if (numb1 > twoPI)
        numb1 = mod(numb1, twoPI);
    double result = twoPI - mod(twoPI-numb1, numb2);
    return result;
}
*/
static double local_distance (double lat1, double lon1, double lat2, double lon2) {
    // Spherical Law of Cosines
    double theta, dist;

    theta = lon2 - lon1;
    dist = sin(deg2rad(lat1)) * sin(deg2rad(lat2)) + cos(deg2rad(lat1)) * cos(deg2rad(lat2)) * cos(deg2rad(theta));
    dist = acos(dist);        // radians
    dist = rad2deg(dist);
    dist = fabs(dist) * 60    ;    // nautical miles/degree
    return (dist);
}

static double radar_distance(double lat1, double lon1, double lat2, double lon2, char unit)
{
   double dist = local_distance (lat1, lon1, lat2, lon2);

    switch (unit) {
        case 'M':              // statute miles
            dist = dist * 1.1515;
            break;
        case 'K':              // kilometers
            dist = dist * 1.852;
            break;
        case 'm':              // meters
            dist = dist * 1852.0;
            break;
        case 'N':              // nautical miles
            break;
    }
//    wxLogMessage(wxT("Radar Distance %f,%f,%f,%f,%f, %c"), lat1, lon1, lat2, lon2, dist, unit);
    return dist;
}

static double local_bearing (double lat1, double lon1, double lat2, double lon2) //FES
{
    double angle = atan2 ( deg2rad(lat2-lat1), (deg2rad(lon2-lon1) * cos(deg2rad(lat1))));

    angle = rad2deg(angle) ;
    angle = 90.0 - angle;
    if (angle < 0) angle = 360 + angle;
    return (angle);
}

/**
 * Draw an OpenGL blob at a particular angle in radians, of a particular arc_length, also in radians.
 *
 * The minimum distance from the center of the plane is radius, and it ends at radius + blob_heigth
 */
static void draw_blob_gl(double ca, double sa, double radius, double arc_width, double blob_heigth)
{
     const double blob_start = 0.0;
     const double blob_end = blob_heigth;

     double xm1 = (radius + blob_start) * ca;
     double ym1 = (radius + blob_start) * sa;
     double xm2 = (radius + blob_end) * ca;
     double ym2 = (radius + blob_end) * sa;

     double arc_width_start2 = (radius + blob_start) * arc_width;
     double arc_width_end2 =   (radius + blob_end) * arc_width;

     double xa = xm1 + arc_width_start2 * sa;
     double ya = ym1 - arc_width_start2 * ca;

     double xb = xm2 + arc_width_end2 * sa;
     double yb = ym2 - arc_width_end2 * ca;

     double xc = xm1 - arc_width_start2 * sa;
     double yc = ym1 + arc_width_start2 * ca;

     double xd = xm2 - arc_width_end2 * sa;
     double yd = ym2 + arc_width_end2 * ca;

     glBegin(GL_TRIANGLES);
     glVertex2d(xa, ya);
     glVertex2d(xb, yb);
     glVertex2d(xc, yc);

     glVertex2d(xb, yb);
     glVertex2d(xc, yc);
     glVertex2d(xd, yd);
     glEnd();
}

static void DrawArc(float cx, float cy, float r, float start_angle, float arc_angle, int num_segments)
{
  float theta = arc_angle / float(num_segments - 1); // - 1 comes from the fact that the arc is open

  float tangential_factor = tanf(theta);
  float radial_factor = cosf(theta);

  float x = r * cosf(start_angle);
  float y = r * sinf(start_angle);

  glBegin(GL_LINE_STRIP);
  for(int ii = 0; ii < num_segments; ii++)
  {
    glVertex2f(x + cx, y + cy);

    float tx = -y;
    float ty = x;

    x += tx * tangential_factor;
    y += ty * tangential_factor;

    x *= radial_factor;
    y *= radial_factor;
  }
  glEnd();
}

static void DrawOutlineArc(double r1, double r2, double a1, double a2, bool stippled)
{
    if (a1 > a2) {
        a2 += 360.0;
    }
    int  segments = (a2 - a1) * 4;
    bool circle = (a1 == 0.0 && a2 == 359.0);

    if (!circle) {
        a1 -= 0.5;
        a2 += 0.5;
    }
    a1 = deg2rad(a1);
    a2 = deg2rad(a2);

    if (stippled) {
        glEnable (GL_LINE_STIPPLE);
        glLineStipple (1, 0x0F0F);
        glLineWidth(2.0);
    } else {
        glLineWidth(3.0);
    }

    DrawArc(0.0, 0.0, r1, a1, a2 - a1, segments);
    DrawArc(0.0, 0.0, r2, a1, a2 - a1, segments);

    if (!circle) {
        glBegin(GL_LINES);
        glVertex2f(r1 * cosf(a1), r1 * sinf(a1));
        glVertex2f(r2 * cosf(a1), r2 * sinf(a1));
        glVertex2f(r1 * cosf(a2), r1 * sinf(a2));
        glVertex2f(r2 * cosf(a2), r2 * sinf(a2));
        glEnd();
    }
}

static void DrawFilledArc(double r1, double r2, double a1, double a2)
{
    if (a1 > a2) {
        a2 += 360.0;
    }

    for (double n = a1; n <= a2; ++n ) {
        double nr = deg2rad(n);
        draw_blob_gl(cos(nr), sin(nr), r2, deg2rad(0.5), r1 - r2);
    }
}

//---------------------------------------------------------------------------------------------------------
//
//    BR24Radar PlugIn Implementation
//
//---------------------------------------------------------------------------------------------------------

#include "icons.h"
//#include "default_pi.xpm"
#include "icons.cpp"

//---------------------------------------------------------------------------------------------------------
//
//          PlugIn initialization and de-init
//
//---------------------------------------------------------------------------------------------------------

br24radar_pi::br24radar_pi(void *ppimgr)
    : opencpn_plugin_110(ppimgr)
{
    // Create the PlugIn icons
    initialize_images();
    m_pdeficon = new wxBitmap(*_img_radar_blank);

}

int br24radar_pi::Init(void)
{
    AddLocaleCatalog( _T("opencpn-br24radar_pi") );

    m_pControlDialog = NULL;

    br_radar_state = RADAR_OFF;
    br_scanner_state = RADAR_OFF;                 // Radar scanner is off

#ifdef __WXMSW__
    {
        WSADATA wsaData;
        int r;

        // Initialize Winsock
        r = WSAStartup(MAKEWORD(2,2), &wsaData);
        if (r != 0) {
            wxLogError(wxT("BR24radar_pi: Unable to initialise Windows Sockets, error %d"), r);
            // Might as well give up now
            return 0;
        }
    }
#endif

    br_dt_stayalive = time(0);
    alarm_sound_last = br_dt_stayalive;
    br_bpos_watchdog = 0;
    br_hdt_watchdog  = 0;
    br_radar_watchdog = 0;
    br_data_watchdog = 0;

    m_ptemp_icon = NULL;
    m_sent_bm_id_normal = -1;
    m_sent_bm_id_rollover =  -1;

    m_hdt_source = 0;
    m_hdt_prev_source = 0;

    m_statistics.broken_packets = 0;
    m_statistics.broken_spokes  = 0;
    m_statistics.missing_spokes = 0;
    m_statistics.packets        = 0;
    m_statistics.spokes         = 0;

    m_pOptionsDialog = 0;
    m_pControlDialog = 0;
    m_pGuardZoneDialog = 0;
    m_pGuardZoneBogey = 0;

    memset(&guardZones, 0, sizeof(guardZones));

    settings.guard_zone = 0;   // this used to be active guard zone, now it means which guard zone window is active
    settings.display_mode = DM_CHART_OVERLAY;
    settings.master_mode = false;                 // we're not the master controller at startup
    settings.auto_range_mode = true;                    // starts with auto range change
    settings.overlay_transparency = DEFAULT_OVERLAY_TRANSPARENCY;

//      Set default parameters for controls displays
    m_BR24Controls_dialog_x = 0;
    m_BR24Controls_dialog_y = 0;
    m_BR24Controls_dialog_sx = 200;
    m_BR24Controls_dialog_sy = 200;


    ::wxDisplaySize(&m_display_width, &m_display_height);

//****************************************************************************************
    //    Get a pointer to the opencpn configuration object
    m_pconfig = GetOCPNConfigObject();

    //    And load the configuration items
    LoadConfig();
    if (settings.verbose > 0) {
        wxLogMessage(wxT("BR24radar_pi: logging verbosity = %d"), settings.verbose);
    }
    ComputeGuardZoneAngles();

    wxLongLong now = wxGetLocalTimeMillis();
    for (int i = 0; i < LINES_PER_ROTATION; i++) {
        m_scan_line[i].age = now - MAX_AGE * MILLISECONDS_PER_SECOND;
        m_scan_line[i].range = 0;
    }

    // Get a pointer to the opencpn display canvas, to use as a parent for the UI dialog
    m_parent_window = GetOCPNCanvasWindow();

    //    This PlugIn needs a toolbar icon
    {
        m_tool_id  = InsertPlugInTool(wxT(""), _img_radar_red, _img_radar_red, wxITEM_NORMAL,
                                      wxT("BR24Radar"), wxT(""), NULL,
                                      BR24RADAR_TOOL_POSITION, 0, this);

        CacheSetToolbarToolBitmaps(BM_ID_RED, BM_ID_BLANK);
    }

    //    Create the control socket for the Radar data receiver

    struct sockaddr_in adr;
    memset(&adr, 0, sizeof(adr));
    adr.sin_family = AF_INET;
    adr.sin_addr.s_addr=htonl(INADDR_ANY);
    adr.sin_port=htons(0);
    int one = 1;
    int r = 0;
    m_radar_socket = socket(AF_INET, SOCK_DGRAM, IPPROTO_UDP);
    if (m_radar_socket == INVALID_SOCKET) {
        r = -1;
    }
    else {
        r = setsockopt(m_radar_socket, SOL_SOCKET, SO_REUSEADDR, (const char *) &one, sizeof(one));
    }

    if (!r)
    {
        r = bind(m_radar_socket, (struct sockaddr *) &adr, sizeof(adr));
    }

    if (r)
    {
        wxLogError(wxT("BR24radar_pi: Unable to create UDP sending socket"));
        // Might as well give up now
        return 0;
    }

    // Context Menu Items (Right click on chart screen)

    m_pmenu = new wxMenu();            // this is a dummy menu
    // required by Windows as parent to item created
    wxMenuItem *pmi = new wxMenuItem(m_pmenu, -1, _("Radar Control..."));
#ifdef __WXMSW__
    wxFont *qFont = OCPNGetFont(_("Menu"), 10);
    pmi->SetFont(*qFont);
#endif
    int miid = AddCanvasContextMenuItem(pmi, this);
    SetCanvasContextMenuItemViz(miid, true);


    wxMenuItem *pmi2 = new wxMenuItem(m_pmenu, -1, _("Set Guard Point"));
#ifdef __WXMSW__
    pmi->SetFont(*qFont);
#endif
    guard_zone_id = AddCanvasContextMenuItem(pmi2, this );
    SetCanvasContextMenuItemViz(guard_zone_id, false);
    guard_context_mode = false;

    //    Create the THREAD for Multicast radar data reception
    m_quit = false;
    m_dataReceiveThread = new RadarDataReceiveThread(this, &m_quit);
    m_dataReceiveThread->Run();
    m_commandReceiveThread = 0;
    if (settings.verbose >= 2) {
        m_commandReceiveThread = new RadarCommandReceiveThread(this, &m_quit);
        m_commandReceiveThread->Run();
    }
    m_reportReceiveThread = new RadarReportReceiveThread(this, &m_quit);
    m_reportReceiveThread->Run();

    return (WANTS_DYNAMIC_OPENGL_OVERLAY_CALLBACK |
            WANTS_OPENGL_OVERLAY_CALLBACK |
            WANTS_OVERLAY_CALLBACK     |
            WANTS_CURSOR_LATLON        |
            WANTS_TOOLBAR_CALLBACK     |
            INSTALLS_TOOLBAR_TOOL      |
            INSTALLS_CONTEXTMENU_ITEMS |
            WANTS_CONFIG               |
            WANTS_NMEA_EVENTS          |
            WANTS_NMEA_SENTENCES       |
            WANTS_PREFERENCES
           );
}

bool br24radar_pi::DeInit(void)
{
    SaveConfig();
    m_quit = true; // Signal quit to any of the threads. Takes up to 1s.

    if (m_dataReceiveThread) {
        m_dataReceiveThread->Wait();
        delete m_dataReceiveThread;
    }

    if (m_commandReceiveThread) {
        m_commandReceiveThread->Wait();
        delete m_commandReceiveThread;
    }

    if (m_reportReceiveThread) {
        m_reportReceiveThread->Wait();
        delete m_reportReceiveThread;
    }

    if (m_radar_socket != INVALID_SOCKET) {
        closesocket(m_radar_socket);
    }

    // I think we need to destroy any windows here

    return true;
}

int br24radar_pi::GetAPIVersionMajor()
{
    return MY_API_VERSION_MAJOR;
}

int br24radar_pi::GetAPIVersionMinor()
{
    return MY_API_VERSION_MINOR;
}

int br24radar_pi::GetPlugInVersionMajor()
{
    return PLUGIN_VERSION_MAJOR;
}

int br24radar_pi::GetPlugInVersionMinor()
{
    return PLUGIN_VERSION_MINOR;
}

wxBitmap *br24radar_pi::GetPlugInBitmap()
{
    return m_pdeficon;
}

wxString br24radar_pi::GetCommonName()
{
    return wxT("BR24Radar");
}


wxString br24radar_pi::GetShortDescription()
{
    return _("Navico Radar PlugIn for OpenCPN");
}


wxString br24radar_pi::GetLongDescription()
{
    return _("Navico Broadband BR24/3G/4G Radar PlugIn for OpenCPN\n");
}

void br24radar_pi::SetDefaults(void)
{
    // This will be called upon enabling a PlugIn via the user Dialog.
    // We don't need to do anything special here.
}

void br24radar_pi::ShowPreferencesDialog(wxWindow* parent)
{
    m_pOptionsDialog = new BR24DisplayOptionsDialog;
    m_pOptionsDialog->Create(m_parent_window, this);
    m_pOptionsDialog->ShowModal();
}

void logBinaryData(const wxString& what, const UINT8 * data, int size)
{
    wxString explain;
    int i;

    explain.Alloc(size * 3 + 50);
    explain += wxT("BR24radar_pi: ");
    explain += what;
    explain += wxString::Format(wxT(" %d bytes: "), size);
    for (i = 0; i < size; i++)
    {
      explain += wxString::Format(wxT(" %02X"), data[i]);
    }
    wxLogMessage(explain);
}

//*********************************************************************************
// Display Preferences Dialog
//*********************************************************************************
IMPLEMENT_CLASS(BR24DisplayOptionsDialog, wxDialog)

BEGIN_EVENT_TABLE(BR24DisplayOptionsDialog, wxDialog)

    EVT_CLOSE(BR24DisplayOptionsDialog::OnClose)
    EVT_BUTTON(ID_OK, BR24DisplayOptionsDialog::OnIdOKClick)
    EVT_RADIOBUTTON(ID_DISPLAYTYPE, BR24DisplayOptionsDialog::OnDisplayModeClick)
    EVT_RADIOBUTTON(ID_OVERLAYDISPLAYOPTION, BR24DisplayOptionsDialog::OnDisplayOptionClick)

END_EVENT_TABLE()

BR24DisplayOptionsDialog::BR24DisplayOptionsDialog()
{
    Init();
}

BR24DisplayOptionsDialog::~BR24DisplayOptionsDialog()
{
}

void BR24DisplayOptionsDialog::Init()
{
}

bool BR24DisplayOptionsDialog::Create(wxWindow *parent, br24radar_pi *ppi)
{
    wxString m_temp;

    pParent = parent;
    pPlugIn = ppi;

    if (!wxDialog::Create(parent, wxID_ANY, _("BR24 Target Display Preferences"), wxDefaultPosition, wxDefaultSize, wxDEFAULT_DIALOG_STYLE)) {
        return false;
    }

    int font_size_y, font_descent, font_lead;
    GetTextExtent( _T("0"), NULL, &font_size_y, &font_descent, &font_lead );
    wxSize small_button_size( -1, (int) ( 1.4 * ( font_size_y + font_descent + font_lead ) ) );

    int border_size = 4;
    wxBoxSizer* topSizer = new wxBoxSizer(wxVERTICAL);
    SetSizer(topSizer);

    wxFlexGridSizer * DisplayOptionsBox = new wxFlexGridSizer(2, 5, 5);
    topSizer->Add(DisplayOptionsBox, 0, wxALIGN_CENTER_HORIZONTAL | wxALL | wxEXPAND, 2);

    //  BR24 toolbox icon checkbox
//    wxStaticBox* DisplayOptionsCheckBox = new wxStaticBox(this, wxID_ANY, _T(""));
//    wxStaticBoxSizer* DisplayOptionsCheckBoxSizer = new wxStaticBoxSizer(DisplayOptionsCheckBox, wxVERTICAL);
//    DisplayOptionsBox->Add(DisplayOptionsCheckBoxSizer, 0, wxEXPAND | wxALL, border_size);

     //  Range Units options

    wxString RangeModeStrings[] = {
        _("Nautical Miles"),
        _("Kilometers"),
    };

    pRangeUnits = new wxRadioBox(this, ID_RANGE_UNITS, _("Range Units"),
                                    wxDefaultPosition, wxDefaultSize,
                                    2, RangeModeStrings, 1, wxRA_SPECIFY_COLS);
    DisplayOptionsBox->Add(pRangeUnits, 0, wxALL | wxEXPAND, 2);

    pRangeUnits->Connect(wxEVT_COMMAND_RADIOBOX_SELECTED,
                            wxCommandEventHandler(BR24DisplayOptionsDialog::OnRangeUnitsClick), NULL, this);

    pRangeUnits->SetSelection(pPlugIn->settings.range_units);

    /// Option settings
    wxString Overlay_Display_Options[] = {
        _("Monocolor-Red"),
        _("Multi-color"),
        _("Multi-color 2"),
    };

    pOverlayDisplayOptions = new wxRadioBox(this, ID_OVERLAYDISPLAYOPTION, _("Overlay Display Options"),
                                            wxDefaultPosition, wxDefaultSize,
                                            3, Overlay_Display_Options, 1, wxRA_SPECIFY_COLS);

    DisplayOptionsBox->Add(pOverlayDisplayOptions, 0, wxALL | wxEXPAND, 2);

    pOverlayDisplayOptions->Connect(wxEVT_COMMAND_RADIOBOX_SELECTED,
                                    wxCommandEventHandler(BR24DisplayOptionsDialog::OnDisplayOptionClick), NULL, this);

    pOverlayDisplayOptions->SetSelection(pPlugIn->settings.display_option);

//  Display Options
//    wxStaticBox* itemStaticBoxSizerDisOptStatic = new wxStaticBox(this, wxID_ANY, _("Display Options"));
//    wxStaticBoxSizer* itemStaticBoxSizerDisOpt = new wxStaticBoxSizer(itemStaticBoxSizerDisOptStatic, wxVERTICAL);
//    DisplayOptionsBox->Add(itemStaticBoxSizerDisOpt, 0, wxEXPAND | wxALL, border_size);

    pDisplayMode = new wxRadioBox(this, ID_DISPLAYTYPE, _("Radar Display"),
                                  wxDefaultPosition, wxDefaultSize,
                                  ARRAY_SIZE(DisplayModeStrings), DisplayModeStrings, 1, wxRA_SPECIFY_COLS);

    DisplayOptionsBox->Add(pDisplayMode, 0, wxALL | wxEXPAND, 2);

    pDisplayMode->Connect(wxEVT_COMMAND_RADIOBOX_SELECTED,
                          wxCommandEventHandler(BR24DisplayOptionsDialog::OnDisplayModeClick), NULL, this);

    pDisplayMode->SetSelection(pPlugIn->settings.display_mode);

    wxString GuardZoneStyleStrings[] = {
        _("Shading"),
        _("Outline"),
        _("Shading + Outline"),
    };
    pGuardZoneStyle = new wxRadioBox(this, ID_DISPLAYTYPE, _("Guard Zone Styling"),
                                     wxDefaultPosition, wxDefaultSize,
                                     3, GuardZoneStyleStrings, 1, wxRA_SPECIFY_COLS);

    DisplayOptionsBox->Add(pGuardZoneStyle, 0, wxALL | wxEXPAND, 2);
    pGuardZoneStyle->Connect(wxEVT_COMMAND_RADIOBOX_SELECTED,
                          wxCommandEventHandler(BR24DisplayOptionsDialog::OnGuardZoneStyleClick), NULL, this);
    pGuardZoneStyle->SetSelection(pPlugIn->settings.guard_zone_render_style);


//  Calibration
    wxStaticBox* itemStaticBoxCalibration = new wxStaticBox(this, wxID_ANY, _("Calibration"));
    wxStaticBoxSizer* itemStaticBoxSizerCalibration = new wxStaticBoxSizer(itemStaticBoxCalibration, wxVERTICAL);
    DisplayOptionsBox->Add(itemStaticBoxSizerCalibration, 0, wxEXPAND | wxALL, border_size);

    // Heading correction
    wxStaticText *pStatic_Heading_Correction = new wxStaticText(this, wxID_ANY, _("Heading correction\n(-180 to +180)"));
    itemStaticBoxSizerCalibration->Add(pStatic_Heading_Correction, 1, wxALIGN_LEFT | wxALL, 2);

    pText_Heading_Correction_Value = new wxTextCtrl(this, wxID_ANY);
    itemStaticBoxSizerCalibration->Add(pText_Heading_Correction_Value, 1, wxALIGN_LEFT | wxALL, border_size);
    m_temp.Printf(wxT("%2.1f"), pPlugIn->settings.heading_correction);
    pText_Heading_Correction_Value->SetValue(m_temp);
    pText_Heading_Correction_Value->Connect(wxEVT_COMMAND_TEXT_UPDATED,
                                           wxCommandEventHandler(BR24DisplayOptionsDialog::OnHeading_Calibration_Value), NULL, this);

    // Guard Zone Alarm

    wxStaticBox* guardZoneBox = new wxStaticBox(this, wxID_ANY, _("Guard Zone Sound"));
    wxStaticBoxSizer* guardZoneSizer = new wxStaticBoxSizer(guardZoneBox, wxVERTICAL);
    DisplayOptionsBox->Add(guardZoneSizer, 0, wxEXPAND | wxALL, border_size);

    wxButton *pSelectSound = new wxButton(this, ID_SELECT_SOUND, _("Select Alert Sound"), wxDefaultPosition, small_button_size, 0);
    pSelectSound->Connect(wxEVT_COMMAND_BUTTON_CLICKED,
                          wxCommandEventHandler(BR24DisplayOptionsDialog::OnSelectSoundClick), NULL, this);
    guardZoneSizer->Add(pSelectSound, 0, wxALL, border_size);

    wxButton *pTestSound = new wxButton(this, ID_TEST_SOUND, _("Test Alert Sound"), wxDefaultPosition, small_button_size, 0);
    pTestSound->Connect(wxEVT_COMMAND_BUTTON_CLICKED,
                          wxCommandEventHandler(BR24DisplayOptionsDialog::OnTestSoundClick), NULL, this);
    guardZoneSizer->Add(pTestSound, 0, wxALL, border_size);

    // Accept/Reject button
    wxStdDialogButtonSizer* DialogButtonSizer = wxDialog::CreateStdDialogButtonSizer(wxOK | wxCANCEL);
    topSizer->Add(DialogButtonSizer, 0, wxALIGN_RIGHT | wxALL, border_size);


    DimeWindow(this);

    Fit();
    SetMinSize(GetBestSize());

    return true;
}

void BR24DisplayOptionsDialog::OnRangeUnitsClick(wxCommandEvent &event)
{
    pPlugIn->settings.range_units = pRangeUnits->GetSelection();
}

void BR24DisplayOptionsDialog::OnDisplayOptionClick(wxCommandEvent &event)
{
    pPlugIn->settings.display_option = pOverlayDisplayOptions->GetSelection();
}

void BR24DisplayOptionsDialog::OnDisplayModeClick(wxCommandEvent &event)
{
    pPlugIn->SetDisplayMode((DisplayModeType) pDisplayMode->GetSelection());
}

void BR24DisplayOptionsDialog::OnGuardZoneStyleClick(wxCommandEvent &event)
{
    pPlugIn->settings.guard_zone_render_style = pGuardZoneStyle->GetSelection();
}

void BR24DisplayOptionsDialog::OnSelectSoundClick(wxCommandEvent &event)
{
    wxString *sharedData = GetpSharedDataLocation();
    wxString sound_dir;
    
    sound_dir.Append( *sharedData );
    sound_dir.Append( wxT("sounds") );

    wxFileDialog *openDialog = new wxFileDialog( NULL, _("Select Sound File"), sound_dir, wxT(""),
            _("WAV files (*.wav)|*.wav|All files (*.*)|*.*"), wxFD_OPEN );
    int response = openDialog->ShowModal();
    if( response == wxID_OK ) {
        pPlugIn->settings.alert_audio_file = openDialog->GetPath();
    }
}

void BR24DisplayOptionsDialog::OnTestSoundClick(wxCommandEvent &event)
{
    if (!pPlugIn->settings.alert_audio_file.IsEmpty()) {
        PlugInPlaySound(pPlugIn->settings.alert_audio_file);
    }
}

void BR24DisplayOptionsDialog::OnHeading_Calibration_Value(wxCommandEvent &event)
{
    wxString temp = pText_Heading_Correction_Value->GetValue();
    temp.ToDouble(&pPlugIn->settings.heading_correction);
}

void BR24DisplayOptionsDialog::OnClose(wxCloseEvent& event)
{
    pPlugIn->SaveConfig();
    this->Hide();
}

void BR24DisplayOptionsDialog::OnIdOKClick(wxCommandEvent& event)
{
    pPlugIn->SaveConfig();
    this->Hide();
}

//********************************************************************************
// Operation Dialogs - Control, Manual, and Options

void br24radar_pi::ShowRadarControl()
{
    if (!m_pControlDialog) {
        m_pControlDialog = new BR24ControlsDialog;
        m_pControlDialog->Create(m_parent_window, this);

        if (settings.auto_range_mode) {
            int range = auto_range_meters;
            m_pControlDialog->SetAutoRangeIndex(convertMetersToRadarAllowedValue(&range, settings.range_units, br_radar_type));
        }
        else if (br_range_meters) {
            int range = br_range_meters;
            m_pControlDialog->SetRangeIndex(convertMetersToRadarAllowedValue(&range, settings.range_units, br_radar_type));
        }
    }
    m_pControlDialog->Show();
    m_pControlDialog->SetSize(m_BR24Controls_dialog_x, m_BR24Controls_dialog_y,
        m_BR24Controls_dialog_sx, m_BR24Controls_dialog_sy);
}

void br24radar_pi::OnContextMenuItemCallback(int id)
{
    if (!guard_context_mode) {
        ShowRadarControl();
    }

    if (guard_context_mode) {
        SetCanvasContextMenuItemViz(radar_control_id, false);
        mark_rng = local_distance(br_ownship_lat, br_ownship_lon, cur_lat, cur_lon);
        mark_brg = local_bearing(br_ownship_lat, br_ownship_lon, cur_lat, cur_lon);
        m_pGuardZoneDialog->OnContextMenuGuardCallback(mark_rng, mark_brg);
    }
}

void br24radar_pi::OnBR24ControlDialogClose()
{
    if (m_pControlDialog) {
        m_pControlDialog->GetPosition(&m_BR24Controls_dialog_x, &m_BR24Controls_dialog_y);
        m_pControlDialog->Hide();
        SetCanvasContextMenuItemViz(guard_zone_id, false);
    }

    SaveConfig();
}

void br24radar_pi::OnGuardZoneDialogClose()
{
    if (m_pGuardZoneDialog) {
        m_pGuardZoneDialog->GetPosition(&m_BR24Controls_dialog_x, &m_BR24Controls_dialog_y);
        m_pGuardZoneDialog->Hide();
        SetCanvasContextMenuItemViz(guard_zone_id, false);
        guard_context_mode = false;
        guard_bogey_confirmed = false;
        SaveConfig();
    }
    if (m_pControlDialog) {
        m_pControlDialog->UpdateGuardZoneState();
        m_pControlDialog->Show();
        m_pControlDialog->SetPosition(wxPoint(m_BR24Controls_dialog_x, m_BR24Controls_dialog_y));
        SetCanvasContextMenuItemViz(radar_control_id, true);
    }

}

void br24radar_pi::OnGuardZoneBogeyConfirm()
{
    guard_bogey_confirmed = true; // This will stop the sound being repeated
}

void br24radar_pi::OnGuardZoneBogeyClose()
{
    guard_bogey_confirmed = true; // This will stop the sound being repeated
    if (m_pGuardZoneBogey) {
        m_pGuardZoneBogey->Hide();
    }
}

void br24radar_pi::Select_Guard_Zones(int zone)
{
    settings.guard_zone = zone;

    if (!m_pGuardZoneDialog) {
        m_pGuardZoneDialog = new GuardZoneDialog;
        wxPoint pos = wxPoint(m_BR24Controls_dialog_x, m_BR24Controls_dialog_y); // show at same loc as controls
        m_pGuardZoneDialog->Create(m_parent_window, this, wxID_ANY, _(" Guard Zone Control"), pos);
    }
    if (zone >= 0) {
        m_pControlDialog->GetPosition(&m_BR24Controls_dialog_x, &m_BR24Controls_dialog_y);
        m_pGuardZoneDialog->Show();
        m_pControlDialog->Hide();
        m_pGuardZoneDialog->SetPosition(wxPoint(m_BR24Controls_dialog_x, m_BR24Controls_dialog_y));
        m_pGuardZoneDialog->OnGuardZoneDialogShow(zone);
        SetCanvasContextMenuItemViz(guard_zone_id, true);
        SetCanvasContextMenuItemViz(radar_control_id, false);
        guard_context_mode = true;
    }
    else {
        m_pGuardZoneDialog->Hide();
        SetCanvasContextMenuItemViz(guard_zone_id, false);
        SetCanvasContextMenuItemViz(radar_control_id, true);
        guard_context_mode = false;
    }
}

void br24radar_pi::SetDisplayMode(DisplayModeType mode)
{
    settings.display_mode = mode;
}

long br24radar_pi::GetRangeMeters()
{
    return (long) br_range_meters;
}

void br24radar_pi::UpdateDisplayParameters(void)
{
    RequestRefresh(GetOCPNCanvasWindow());
}

//*******************************************************************************
// ToolBar Actions

int br24radar_pi::GetToolbarToolCount(void)
{
    return 1;
}

void br24radar_pi::OnToolbarToolCallback(int id)
{
    if (br_radar_state == RADAR_OFF) {  // turned off
        br_radar_state = RADAR_ON;
        settings.master_mode = true;
        if (settings.verbose) {
            wxLogMessage(wxT("BR24radar_pi: Master mode on"));
        }
        RadarStayAlive();
        RadarTxOn();
        RadarSendState();
        br_send_state = true; // Send state again as soon as we get any data
        ShowRadarControl();
    } else {
        br_radar_state = RADAR_OFF;
        if (settings.master_mode == true) {
            RadarTxOff();
            settings.master_mode = false;
            if (settings.verbose) {
                wxLogMessage(wxT("BR24radar_pi: Master mode off"));
            }
        }
        OnBR24ControlDialogClose();
    }

    UpdateState();
}

// DoTick
// ------
// Called on every RenderGLOverlay call, i.e. once a second.
//
// This checks if we need to ping the radar to keep it alive (or make it alive)
//*********************************************************************************
// Keeps Radar scanner on line if master and radar on -  run by RenderGLOverlay

void br24radar_pi::DoTick(void)
{
    time_t now = time(0);
    static time_t previousTicks = 0;

    if (now == previousTicks) {
        // Repeated call during scroll, do not do Tick processing
        return;
    }
    previousTicks = now;

    if (br_bpos_set && (now - br_bpos_watchdog >= WATCHDOG_TIMEOUT)) {
        // If the position data is 10s old reset our heading.
        // Note that the watchdog is continuously reset every time we receive a heading.
        br_bpos_set = false;
        wxLogMessage(wxT("BR24radar_pi: Lost Boat Position data"));
    }
    if (m_hdt_source > 0 && (now - br_hdt_watchdog >= WATCHDOG_TIMEOUT)) {
        // If the position data is 10s old reset our heading.
        // Note that the watchdog is continuously reset every time we receive a heading
        m_hdt_source = 0;
        wxLogMessage(wxT("BR24radar_pi: Lost Heading data"));
    }
    if (br_radar_seen && (now - br_radar_watchdog >= WATCHDOG_TIMEOUT)) {
        br_radar_seen = false;
        wxLogMessage(wxT("BR24radar_pi: Lost radar presence"));
    }
    if (m_statistics.spokes > m_statistics.broken_spokes) { // Something coming from radar unit?
        br_scanner_state = RADAR_ON;
        if (settings.master_mode) {
            if (now - br_dt_stayalive >= STAYALIVE_TIMEOUT) {
                br_dt_stayalive = now;
                RadarStayAlive();
            }
            if (br_send_state) {
                RadarSendState();
                br_send_state = false;
            }
        }
        br_data_watchdog = now;
        br_data_seen = true;
    } else {
        br_scanner_state = RADAR_OFF;
        if (br_data_seen && (now - br_data_watchdog >= WATCHDOG_TIMEOUT)) {
            br_data_seen = false;
            wxLogMessage(wxT("BR24radar_pi: Lost radar data"));
        } else if (br_radar_seen && !br_data_seen && settings.master_mode && br_scanner_state != RADAR_ON) {
            // Switch radar on if we want it to be on but it wasn' detected earlier
            RadarTxOn();
            RadarSendState();
        }
    }

    if (settings.verbose) {
        wxString t;
        t.Printf(wxT("packets %d/%d\nspokes:%d/%d/%d")
                , m_statistics.packets
                , m_statistics.broken_packets
                , m_statistics.spokes
                , m_statistics.broken_spokes
                , m_statistics.missing_spokes);
        if (m_pControlDialog && m_pControlDialog->tStatistics) {
            m_pControlDialog->tStatistics->SetLabel(t);
        }
            t.Replace(wxT("\n"), wxT(" "));
            wxLogMessage(wxT("BR24radar_pi: received %s, %d %d %d %d"), t.c_str(), br_bpos_set, m_hdt_source, br_radar_seen, br_data_seen);
    }

    if (m_pControlDialog) {
        m_pControlDialog->UpdateMessage(br_bpos_set, m_hdt_source > 0, br_radar_seen, br_data_seen);
    }

    m_statistics.broken_packets = 0;
    m_statistics.broken_spokes  = 0;
    m_statistics.missing_spokes = 0;
    m_statistics.packets        = 0;
    m_statistics.spokes         = 0;
}

void br24radar_pi::UpdateState(void)   // -  run by RenderGLOverlay
{
    if (br_radar_state == RADAR_ON) {
        if (br_scanner_state  == RADAR_ON) {
            CacheSetToolbarToolBitmaps(BM_ID_GREEN, BM_ID_GREEN);     // ON
        } else {
            CacheSetToolbarToolBitmaps(BM_ID_AMBER, BM_ID_AMBER);     // Amber when scanner != radar
        }
    } else {
        if (br_scanner_state == RADAR_ON) {
            CacheSetToolbarToolBitmaps(BM_ID_AMBER, BM_ID_AMBER);
        } else {
            CacheSetToolbarToolBitmaps(BM_ID_RED, BM_ID_RED);     // OFF
        }
    }
}

//***********************************************************************************************************
// Radar Image Graphic Display Processes
//***********************************************************************************************************

bool br24radar_pi::RenderOverlay(wxDC &dc, PlugIn_ViewPort *vp)
{
    if (br_radar_state == RADAR_ON && !br_bshown_dc_message) {
        br_bshown_dc_message = true;
        wxString message(_("The Radar Overlay PlugIn requires the Accelerated Graphics (OpenGL) mode to be activated in Options->Display->Chart Display Options"));
        wxMessageDialog dlg(GetOCPNCanvasWindow(), message, _("br24radar message"), wxCANCEL | wxOK);
        dlg.ShowModal();
        return false;
    }
    return true;
}

// Called by Plugin Manager on main system process cycle

bool br24radar_pi::RenderGLOverlay(wxGLContext *pcontext, PlugIn_ViewPort *vp)
{
    br_bshown_dc_message = false;             // show message box if RenderOverlay() is called again

    // this is expected to be called at least once per second
    // but if we are scrolling or otherwise it can be MUCH more often!

    DoTick(); // update timers and watchdogs

    UpdateState(); // update the toolbar

    double max_distance = 0;
    wxPoint center_screen(vp->pix_width / 2, vp->pix_height / 2);
    wxPoint boat_center;

    if (br_bpos_set) {
        wxPoint pp;
        GetCanvasPixLL(vp, &pp, br_ownship_lat, br_ownship_lon);
        boat_center = pp;
    } else {
        boat_center = center_screen;
    }

    // Calculate the "optimum" radar range setting in meters so Radar just fills Screen

    // We used to take the position of the boat into account, so that when you panned the zoom range would go up
    // This is not what the plotters do, so just to make it work the same way we're doing it the same way.
    // The radar range is set such that it covers the entire screen plus 50% so that a little panning is OK.
    // This is what the plotters do as well.

    max_distance = radar_distance(vp->lat_min, vp->lon_min, vp->lat_max, vp->lon_max, 'm');

    auto_range_meters =  max_distance / 2.0 * 1.5;
    // call convertMetersToRadarAllowedValue now to compute fitting allowed range
    size_t idx = convertMetersToRadarAllowedValue(&auto_range_meters, settings.range_units, br_radar_type);
    //wxLogMessage(wxT("BR24radar_pi: screensize=%f autorange_meters=%d"), max_distance, auto_range_meters);
    if (auto_range_meters != previous_auto_range_meters) {
        if (settings.verbose) {
            wxLogMessage(wxT("BR24radar_pi: Automatic scale changed from %d to %d meters")
                         , previous_auto_range_meters, auto_range_meters);
        }
        previous_auto_range_meters = auto_range_meters;
        if (m_pControlDialog) {
            m_pControlDialog->SetAutoRangeIndex(idx);
        }
        if (settings.auto_range_mode) {
            // Send command directly to radar
            SetRangeMeters(auto_range_meters);
        }
    }

    //    Calculate image scale factor

    GetCanvasLLPix(vp, wxPoint(0, vp->pix_height-1), &ulat, &ulon);  // is pix_height a mapable coordinate?
    GetCanvasLLPix(vp, wxPoint(0, 0), &llat, &llon);
    dist_y = radar_distance(llat, llon, ulat, ulon, 'm'); // Distance of height of display - meters
    pix_y = vp->pix_height;
    v_scale_ppm = 1.0;
    if (dist_y > 0.) {
        // v_scale_ppm = vertical pixels per meter
        v_scale_ppm = vp->pix_height / dist_y ;    // pixel height of screen div by equivalent meters
    }

    switch (settings.display_mode) {
        case DM_CHART_OVERLAY:
        case DM_CHART_BLACKOUT:
        case DM_EMULATOR:
            RenderRadarOverlay(boat_center, v_scale_ppm, vp);
            break;
        case DM_SPECTRUM:
            if (br_radar_state == RADAR_ON) {
                RenderSpectrum(center_screen, v_scale_ppm, vp);
            }
            break;
    }
    return true;
}

void br24radar_pi::RenderRadarOverlay(wxPoint radar_center, double v_scale_ppm, PlugIn_ViewPort *vp)
{
    glPushAttrib(GL_COLOR_BUFFER_BIT | GL_LINE_BIT | GL_HINT_BIT);      //Save state
    if (settings.display_mode == DM_CHART_OVERLAY) {
        glEnable(GL_BLEND);
        glBlendFunc(GL_SRC_ALPHA, GL_ONE_MINUS_SRC_ALPHA);
    }
    else {
        glClearColor(0, 0, 0, 1);
        glClear(GL_COLOR_BUFFER_BIT);
    }

    glPushMatrix();
    glTranslated(radar_center.x, radar_center.y, 0);

    double heading = fmod( rad2deg(vp->rotation)        // viewport rotation
                         + 360.0                        // alway get a positive result
                         - 90.0                         // difference between compass and OpenGL rotation
                         + br_hdt                       // current true heading
                         + settings.heading_correction  // fix any radome rotation fault
                         , 360.0);
    glRotatef(heading, 0, 0, 1);

    // scaling...
    int meters = br_range_meters;
    if (!meters) meters = auto_range_meters;
    if (!meters) meters = 1000;
    double radar_pixels_per_meter = 512. / meters;
    double scale_factor =  v_scale_ppm / radar_pixels_per_meter;  // screen pix/radar pix

    if ((br_bpos_set && m_hdt_source > 0) || settings.display_mode == DM_EMULATOR) {
        glPushMatrix();
        glScaled(scale_factor, scale_factor, 1.);
        if (br_range_meters && br_scanner_state == RADAR_ON) { // only draw radar if something received
            DrawRadarImage(meters, radar_center);
        }
        glPopMatrix();

        // Guard Zone image
        if (br_radar_state == RADAR_ON) {
            if (guardZones[0].type != GZ_OFF || guardZones[1].type != GZ_OFF) {
                glRotatef(-settings.heading_correction, 0, 0, 1); // Undo heading correction, rest is OK
                RenderGuardZone(radar_center, v_scale_ppm, vp);
            }
        }
    }
    glPopMatrix();
    glPopAttrib();
}

/*
 * Precompute which angles returned from the radar are in which guard zones.
 * If there are many echoes from the radar we don't want to spend too much time
 * computing these.
 *
 * This needs to be called every time something changes in the GuardZone definitions
 * or heading correction.
 */
void br24radar_pi::ComputeGuardZoneAngles()
{
    int marks = 0;
    double angle_1, angle_2;

    for (size_t z = 0; z < GUARD_ZONES; z++) {
        switch (guardZones[z].type) {
            case GZ_CIRCLE:
                wxLogMessage(wxT("BR24radar_pi: GuardZone %d: circle at range %d to %d meters"), z + 1, guardZones[z].inner_range, guardZones[z].outer_range);
                angle_1 = 0.0;
                angle_2 = 360.0;
                break;
            case GZ_ARC:
                wxLogMessage(wxT("BR24radar_pi: GuardZone %d: bearing %f to %f range %d to %d meters"), z + 1
                             , guardZones[z].start_bearing
                             , guardZones[z].end_bearing
                             , guardZones[z].inner_range, guardZones[z].outer_range);
                angle_1 = guardZones[z].start_bearing;
                angle_2 = guardZones[z].end_bearing;
                break;
            default:
                wxLogMessage(wxT("BR24radar_pi: GuardZone %d: Off"), z + 1);
                angle_1 = 720.0; // Will never be reached, so no marks are set -> off...
                angle_2 = 720.0;
                break;
        }

        if (angle_1 > angle_2) {
            // fi. 270 to 90 means from left to right across boat.
            // Make this 270 to 450
            angle_2 += 360.0;
        }
        for (size_t i = 0; i < LINES_PER_ROTATION; i++)
        {
            double angleDeg = fmod(i * 360.0 / LINES_PER_ROTATION + settings.heading_correction + 360.0, 360.0);

            bool mark = false;
            if (settings.verbose >= 4) {
                wxLogMessage(wxT("BR24radar_pi: GuardZone %d: angle %f < %f < %f"), z + 1, angle_1, angleDeg, angle_2);
            }
            if (angleDeg < angle_1) {
                angleDeg += 360.0;
            }
            if (angleDeg >= angle_1 && angleDeg <= angle_2) {
                mark = true;
                marks++;
            }
            guardZoneAngles[z][i] = mark;
        }
    }
    if (settings.verbose >= 3) {
        wxLogMessage(wxT("BR24radar_pi: ComputeGuardZoneAngles done, %d marks"), marks);
    }

}


void br24radar_pi::DrawRadarImage(int max_range, wxPoint radar_center)
{
    static unsigned int previousAngle = LINES_PER_ROTATION;
    static const double spokeWidthDeg = 360.0 / LINES_PER_ROTATION;
    static const double spokeWidthRad = deg2rad(spokeWidthDeg); // How wide is one spoke?
    double angleDeg;
    double angleRad;

    wxLongLong now = wxGetLocalTimeMillis();
    UINT32 drawn_spokes = 0;
    UINT32 drawn_blobs  = 0;
    UINT32 skipped      = 0;
    wxLongLong max_age = 0; // Age in millis

    int bogey_count[GUARD_ZONES];
    unsigned int downsample = (unsigned int) settings.downsample;

    memset(&bogey_count, 0, sizeof(bogey_count));
    GLubyte alpha = 255 * (MAX_OVERLAY_TRANSPARENCY - settings.overlay_transparency) / MAX_OVERLAY_TRANSPARENCY;
    if (settings.verbose >= 4) {
        wxLogMessage(wxT("BR24radar_pi: ") wxTPRId64 wxT(" drawing start"), now);
    }

    // DRAWING PICTURE
    for (unsigned int angle = 0 ; angle <= LINES_PER_ROTATION - downsample; angle += downsample) {
        unsigned int scanAngle = angle, drawAngle = angle;
        scan_line * scan = 0;
        wxLongLong bestAge = settings.max_age * MILLISECONDS_PER_SECOND;
        // Find the newest scan in [angle, angle + downSample>
        for (unsigned int i = 0; i < downsample; i++) {
            scan_line * s = &m_scan_line[angle + i];
            wxLongLong diff = now - s->age;
            if (settings.verbose >= 4) {
                wxLogMessage(wxT("BR24radar_pi: ") wxT("    a=%d diff=%") wxTPRId64 wxT(" bestAge=%") wxTPRId64 wxT(" range=%d"), angle + i, diff, bestAge, s->range);
            }
            if (s->range && diff >= 0 && diff < bestAge) {
                scan = s;
                scanAngle = angle + i;
                bestAge = diff;
            }
        }
        if (!scan) {
            skipped++;
            continue;   // No or old data, don't show
        }

        if (bestAge > max_age) {
            max_age = bestAge;
        }

        unsigned int blobSpokesWide = downsample;
        if (settings.draw_algorithm == 1)
        {
            drawAngle = scanAngle;
            if (previousAngle < LINES_PER_ROTATION) {
                blobSpokesWide = (drawAngle - previousAngle + LINES_PER_ROTATION) % LINES_PER_ROTATION;
            }
            if (blobSpokesWide > LINES_PER_ROTATION / 16) {
                // Whoaaa, that would be much too wide. Fall back to normal width
                blobSpokesWide = downsample;
            }
            previousAngle = drawAngle;
        }

        // At this point we have:
        // scanAngle -- the angle in LINES_PER_ROTATION which has data
        // blobSpokesWide -- how many spokes wide this is going to be
        // Adjust the scanAngle accordingly

        double arc_width = spokeWidthRad * blobSpokesWide / 2.0;
        double arc_heigth = ((double) scan->range / (double) max_range);

        angleDeg = fmod((drawAngle - blobSpokesWide / 2.0 + 0.5) * spokeWidthDeg + 360.0, 360.0);
        angleRad = deg2rad(angleDeg);
        double angleCos = cos(angleRad);
        double angleSin = sin(angleRad);

        drawn_spokes++;
        for (int radius = 0; radius < 512; ++radius) {

            GLubyte red = 0, green = 0, blue = 0, strength = scan->data[radius];

            switch (settings.display_option) {
                case 0:
                    if (strength <= 50) {
                        continue;
                    }
                    red = 255;
                    break;
                case 1:
                    if (strength > 200) {
                        red = 255;
                    } else if (strength > 100) {
                        green = 255;
                    } else if (strength > 50) {
                        blue = 255;
                    } else {
                        continue;
                    }
                    break;
                case 2:
                    if (strength > 175) {
                        red = 255;
                    } else if (strength > 100) {
                        green = 255;
                    } else if (strength > 50) {
                        blue = 255;
                    } else {
                        continue;
                    }
                    break;
            }

            glColor4ub(red, green, blue, alpha);    // red, blue, green
            // Compensate for any scale difference between the scan and the current range:
            double r = (double) radius * ((double) scan->range / (double) max_range);

            draw_blob_gl(angleCos, angleSin, r, arc_width, arc_heigth);
            drawn_blobs++;

            /**********************************************************************************************************/
            // Guard Section

            for (size_t z = 0; z < GUARD_ZONES; z++) {
                if (guardZoneAngles[z][scanAngle]) {
                    int inner_range = guardZones[z].inner_range; // now in meters
                    int outer_range = guardZones[z].outer_range; // now in meters
                    int bogey_range = radius * max_range / 512;
                    if (bogey_range > inner_range && bogey_range < outer_range) {
                        bogey_count[z]++;
                    }
                }
            }
        }
    }
    if (settings.verbose >= 2) {
        now = wxGetLocalTimeMillis();
        wxLogMessage(wxT("BR24radar_pi: %") wxTPRId64 wxT(" drawn %u skipped %u spokes with %u blobs maxAge=%") wxTPRId64
                     wxT(" bogeys %d, %d")
                     , now, drawn_spokes, skipped, drawn_blobs, max_age, bogey_count[0], bogey_count[1]);
    }
    HandleBogeyCount(bogey_count);
}

void br24radar_pi::RenderSpectrum(wxPoint radar_center, double v_scale_ppm, PlugIn_ViewPort *vp)
{
    int alpha;
    long scan_distribution[255];    // intensity distribution

    memset(&scan_distribution[0], 0, 255);

    // wxCriticalSectionLocker locker(br_scanLock);

    for (int angle = 0 ; angle < LINES_PER_ROTATION ; angle++) {
        if (m_scan_line[angle].range != 0 ) {
            for (int radius = 1; radius < 510; ++radius) {
                alpha = m_scan_line[angle].data[radius];
                if (alpha > 0 && alpha < 255) {
                    scan_distribution[0] += 1;
                    scan_distribution[alpha] += 1;
                }
            }
        }
    }

    glPushAttrib(GL_COLOR_BUFFER_BIT | GL_LINE_BIT | GL_HINT_BIT);
    glPushMatrix();

    glClearColor(0.0, 0.0, 0.0, 0.0);
    glClear(GL_COLOR_BUFFER_BIT);
    glTranslated(10, vp->pix_height - 100, 0);
    glScaled(.5, -.5, 1);

    int x, y;
    for (x = 0; x < 254; ++x) {
        y = (int)(scan_distribution[x] * 100 / scan_distribution[0]);
        glColor4ub(x, 0, 255 - x, 255); // red, green, blue, alpha
        draw_histogram_column(x, y);
    }

    glPopMatrix();
    glPopAttrib();
}

void br24radar_pi::draw_histogram_column(int x, int y)  // x=0->255 => 0->1020, y=0->100 =>0->400
{
    int xa = 5 * x;
    int xb = xa + 5;
    y = 4 * y;

    glBegin(GL_TRIANGLES);        // draw blob in two triangles
    glVertex2i(xa, 0);
    glVertex2i(xb, 0);
    glVertex2i(xa, y);

    glVertex2i(xb, 0);
    glVertex2i(xb, y);
    glVertex2i(xa, y);

    glEnd();

}


//****************************************************************************
void br24radar_pi::RenderGuardZone(wxPoint radar_center, double v_scale_ppm, PlugIn_ViewPort *vp)
{
    glPushAttrib(GL_COLOR_BUFFER_BIT | GL_LINE_BIT | GL_HINT_BIT);      //Save state
    glEnable(GL_BLEND);
    glBlendFunc(GL_SRC_ALPHA, GL_ONE_MINUS_SRC_ALPHA);

    int start_bearing, end_bearing;
    GLubyte red = 0, green = 200, blue = 0, alpha = 50;

    for (size_t z = 0; z < GUARD_ZONES; z++) {

        if (guardZones[z].type != GZ_OFF) {
            if (guardZones[z].type == GZ_CIRCLE) {
                start_bearing = 0;
                end_bearing = 359;
            } else {
                start_bearing = guardZones[z].start_bearing;
                end_bearing = guardZones[z].end_bearing;
            }
            switch (settings.guard_zone_render_style) {
            case 1:
                glColor4ub((GLubyte)255, (GLubyte)0, (GLubyte)0, (GLubyte)255);
                DrawOutlineArc(guardZones[z].outer_range * v_scale_ppm, guardZones[z].inner_range * v_scale_ppm, start_bearing, end_bearing, true);
                break;
            case 2:
                glColor4ub(red, green, blue, alpha);
                DrawOutlineArc(guardZones[z].outer_range * v_scale_ppm, guardZones[z].inner_range * v_scale_ppm, start_bearing, end_bearing, false);
                // fall thru
            default:
                glColor4ub(red, green, blue, alpha);
                DrawFilledArc(guardZones[z].outer_range * v_scale_ppm, guardZones[z].inner_range * v_scale_ppm, start_bearing, end_bearing);
            }
        }

        red = 0; green = 0; blue = 200;
    }

    glPopAttrib();
}

void br24radar_pi::HandleBogeyCount(int *bogey_count)
{
    bool bogeysFound = false;

    for (int z = 0; z < GUARD_ZONES; z++) {
        if (bogey_count[z] > settings.guard_zone_threshold) {
            bogeysFound = true;
            break;
        }
    }

    if (bogeysFound
        && (!m_pGuardZoneDialog || !m_pGuardZoneDialog->IsShown()) // Don't raise bogeys as long as control dialog is shown
        ) {
        // We have bogeys and there is no objection to showing the dialog

        if (!m_pGuardZoneBogey) {
            // If this is the first time we have a bogey create & show the dialog immediately
            m_pGuardZoneBogey = new GuardZoneBogey;
            m_pGuardZoneBogey->Create(m_parent_window, this);
            m_pGuardZoneBogey->Show();
        }

        time_t now = time(0);
        int delta_t = now - alarm_sound_last;
        if (!guard_bogey_confirmed && delta_t >= ALARM_TIMEOUT) {
            // If the last time is 10 seconds ago we ping a sound, unless the user confirmed
            alarm_sound_last = now;

            if (!settings.alert_audio_file.IsEmpty()) {
                PlugInPlaySound(settings.alert_audio_file);
            }
            else {
                wxBell();
            }
            m_pGuardZoneBogey->Show();
            delta_t = ALARM_TIMEOUT;
        }
        m_pGuardZoneBogey->SetBogeyCount(bogey_count, guard_bogey_confirmed ? -1 : ALARM_TIMEOUT - delta_t);
    }

    if (!bogeysFound) {
        guard_bogey_confirmed = false; // Reset for next time we see bogeys
        if (m_pGuardZoneBogey && m_pGuardZoneBogey->IsShown()) {
            m_pGuardZoneBogey->Hide();
        }
    }
}


//****************************************************************************

bool br24radar_pi::LoadConfig(void)
{

    wxFileConfig *pConf = m_pconfig;

    if (pConf) {
        pConf->SetPath(wxT("/Settings"));
        pConf->SetPath(wxT("/Plugins/BR24Radar"));
        if (pConf->Read(wxT("DisplayOption"), &settings.display_option, 0)) {
            pConf->Read(wxT("RangeUnits" ), &settings.range_units, 0 ); //0 = "Nautical miles"), 1 = "Kilometers"
            if (settings.range_units >= 2) {
                settings.range_units = 1;
            }
            settings.range_unit_meters = (settings.range_units == 1) ? 1000 : 1852;
            pConf->Read(wxT("DisplayMode"),  (int *) &settings.display_mode, 0);
            pConf->Read(wxT("VerboseLog"),  &settings.verbose, 0);
            pConf->Read(wxT("Transparency"),  &settings.overlay_transparency, DEFAULT_OVERLAY_TRANSPARENCY);
            pConf->Read(wxT("Gain"),  &settings.gain, 50);
            pConf->Read(wxT("RainGain"),  &settings.rain_clutter_gain, 50);
            pConf->Read(wxT("ClutterGain"),  &settings.sea_clutter_gain, 25);
            pConf->Read(wxT("RangeCalibration"),  &settings.range_calibration, 1.0);
            pConf->Read(wxT("HeadingCorrection"),  &settings.heading_correction, 0);
            pConf->Read(wxT("BeamWidth"), &settings.beam_width, 2);
            pConf->Read(wxT("InterferenceRejection"), &settings.interference_rejection, 0);
            pConf->Read(wxT("TargetSeparation"), &settings.target_separation, 0);
            pConf->Read(wxT("NoiseRejection"), &settings.noise_rejection, 0);
            pConf->Read(wxT("TargetBoost"), &settings.target_boost, 0);
            pConf->Read(wxT("ScanMaxAge"), &settings.max_age, MIN_AGE);
            if (settings.max_age < MIN_AGE) {
                settings.max_age = MIN_AGE;
            } else if (settings.max_age > MAX_AGE) {
                settings.max_age = MAX_AGE;
            }
            pConf->Read(wxT("DrawAlgorithm"), &settings.draw_algorithm, 1);
            pConf->Read(wxT("GuardZonesThreshold"), &settings.guard_zone_threshold, 5L);
            pConf->Read(wxT("GuardZonesRenderStyle"), &settings.guard_zone_render_style, 0);
            pConf->Read(wxT("ScanSpeed"), &settings.scan_speed, 0);
            pConf->Read(wxT("Downsample"), &settings.downsampleUser, 1);
            if (settings.downsampleUser < 1) {
                settings.downsampleUser = 1; // otherwise we get infinite loop
            }
            settings.downsample = 2 << (settings.downsampleUser - 1);

            pConf->Read(wxT("ControlsDialogSizeX"), &m_BR24Controls_dialog_sx, 300L);
            pConf->Read(wxT("ControlsDialogSizeY"), &m_BR24Controls_dialog_sy, 540L);
            pConf->Read(wxT("ControlsDialogPosX"), &m_BR24Controls_dialog_x, 20L);
            pConf->Read(wxT("ControlsDialogPosY"), &m_BR24Controls_dialog_y, 170L);

            double d;
            pConf->Read(wxT("Zone1StBrng"), &guardZones[0].start_bearing, 0);
            pConf->Read(wxT("Zone1EndBrng"), &guardZones[0].end_bearing, 0);
            if (pConf->Read(wxT("Zone1OutRng"), &d, 0)) {
                pConf->DeleteEntry(wxT("Zone1OutRng"));
                guardZones[0].outer_range = (int) (d * 1852.0);
                wxLogMessage(wxT("BR24radar_pi: converting old guard range %f to %d"), d, guardZones[0].outer_range);
            } else {
                pConf->Read(wxT("Zone1OuterRng"), &guardZones[0].outer_range, 0);
            }
            if (pConf->Read(wxT("Zone1InRng"), &d, 0)) {
                pConf->DeleteEntry(wxT("Zone1InRng"));
                guardZones[0].inner_range = (int) (d * 1852.0);
                wxLogMessage(wxT("BR24radar_pi: converting old guard range %f to %d"), d, guardZones[0].inner_range);
            } else {
                pConf->Read(wxT("Zone1InnerRng"), &guardZones[0].inner_range, 0);
            }
            pConf->Read(wxT("Zone1ArcCirc"), &guardZones[0].type, 0);

            pConf->Read(wxT("Zone2StBrng"), &guardZones[1].start_bearing, 0);
            pConf->Read(wxT("Zone2EndBrng"), &guardZones[1].end_bearing, 0);
            if (pConf->Read(wxT("Zone2OutRng"), &d, 0)) {
                pConf->DeleteEntry(wxT("Zone2OutRng"));
                guardZones[1].outer_range = (int) (d * 1852.0);
                wxLogMessage(wxT("BR24radar_pi: converting old guard range %f to %d"), d, guardZones[1].outer_range);
            } else {
                pConf->Read(wxT("Zone2OuterRng"), &guardZones[1].outer_range, 0);
            }
            if (pConf->Read(wxT("Zone2InRng"), &d, 0)) {
                pConf->DeleteEntry(wxT("Zone2InRng"));
                guardZones[1].inner_range = (int) (d * 1852.0);
                wxLogMessage(wxT("BR24radar_pi: converting old guard range %f to %d"), d, guardZones[1].inner_range);
            } else {
                pConf->Read(wxT("Zone2InnerRng"), &guardZones[1].inner_range, 0);
            }
            pConf->Read(wxT("Zone2ArcCirc"), &guardZones[1].type, 0);

<<<<<<< HEAD
            pConf->Read(wxT("RadarAlertAudioFile") , &RadarAlertAudioFile) ; 
            if(RadarAlertAudioFile == wxEmptyString ) { //For first time launch copy AIS Alert audio file
                pConf->SetPath(wxT("/Settings/AIS"));
                pConf->Read(wxT("AISAlertAudioFile"), &RadarAlertAudioFile);
                if(RadarAlertAudioFile != wxEmptyString) {
                    pConf->SetPath(wxT("/Plugins/BR24Radar"));
                    pConf->Write(wxT("RadarAlertAudioFile"), RadarAlertAudioFile); 
                }
            }
=======

            pConf->Read(wxT("RadarAlertAudioFile"), &settings.alert_audio_file);

>>>>>>> 79b09d0b
            SaveConfig();
            return true;
        }
    }

    // Read the old location with old paths
    if (pConf) {
        pConf->SetPath(wxT("/Settings"));
        if (pConf->Read(wxT("BR24RadarDisplayOption"), &settings.display_option, 0))
            pConf->DeleteEntry(wxT("BR24RadarDisplayOption"));
        if (pConf->Read(wxT("BR24RadarDisplayMode"),  (int *) &settings.display_mode, 0))
            pConf->DeleteEntry(wxT("BR24RadarDisplayMode"));
        settings.verbose = 0;
        if (pConf->Read(wxT("BR24RadarTransparency"),  &settings.overlay_transparency, DEFAULT_OVERLAY_TRANSPARENCY))
            pConf->DeleteEntry(wxT("BR24RadarTransparency"));
        if (pConf->Read(wxT("BR24RadarGain"),  &settings.gain, 50))
            pConf->DeleteEntry(wxT("BR24RadarGain"));
        if (pConf->Read(wxT("BR24RadarRainGain"),  &settings.rain_clutter_gain, 50))
            pConf->DeleteEntry(wxT("BR24RadarRainGain"));
        if (pConf->Read(wxT("BR24RadarClutterGain"),  &settings.sea_clutter_gain, 50))
            pConf->DeleteEntry(wxT("BR24RadarClutterGain"));
        if (pConf->Read(wxT("BR24RadarRangeCalibration"),  &settings.range_calibration, 1.0))
            pConf->DeleteEntry(wxT("BR24RadarRangeCalibration"));
        if (pConf->Read(wxT("BR24RadarHeadingCorrection"),  &settings.heading_correction, 0))
            pConf->DeleteEntry(wxT("BR24RadarHeadingCorrection"));

        if (pConf->Read(wxT("BR24ControlsDialogSizeX"), &m_BR24Controls_dialog_sx, 300L))
            pConf->DeleteEntry(wxT("BR24ControlsDialogSizeX"));
        if (pConf->Read(wxT("BR24ControlsDialogSizeY"), &m_BR24Controls_dialog_sy, 540L))
            pConf->DeleteEntry(wxT("BR24ControlsDialogSizeY"));
        if (pConf->Read(wxT("BR24ControlsDialogPosX"), &m_BR24Controls_dialog_x, 20L))
            pConf->DeleteEntry(wxT("BR24ControlsDialogPosX"));
        if (pConf->Read(wxT("BR24ControlsDialogPosY"), &m_BR24Controls_dialog_y, 170L))
            pConf->DeleteEntry(wxT("BR24ControlsDialogPosY"));

        SaveConfig();
        return true;
    }

    return false;
}

bool br24radar_pi::SaveConfig(void)
{

    wxFileConfig *pConf = m_pconfig;

    if (pConf) {
        pConf->SetPath(wxT("/Plugins/BR24Radar"));
        pConf->Write(wxT("DisplayOption"), settings.display_option);
        pConf->Write(wxT("RangeUnits" ), settings.range_units);
        pConf->Write(wxT("DisplayMode"), (int)settings.display_mode);
        pConf->Write(wxT("VerboseLog"), settings.verbose);
        pConf->Write(wxT("Transparency"), settings.overlay_transparency);
        pConf->Write(wxT("Gain"), settings.gain);
        pConf->Write(wxT("RainGain"), settings.rain_clutter_gain);
        pConf->Write(wxT("ClutterGain"), settings.sea_clutter_gain);
        pConf->Write(wxT("RangeCalibration"),  settings.range_calibration);
        pConf->Write(wxT("HeadingCorrection"),  settings.heading_correction);
        pConf->Write(wxT("BeamWidth"),  settings.beam_width);
        pConf->Write(wxT("InterferenceRejection"), settings.interference_rejection);
        pConf->Write(wxT("TargetSeparation"), settings.target_separation);
        pConf->Write(wxT("NoiseRejection"), settings.noise_rejection);
        pConf->Write(wxT("TargetBoost"), settings.target_boost);
        pConf->Write(wxT("GuardZonesThreshold"), settings.guard_zone_threshold);
        pConf->Write(wxT("GuardZonesRenderStyle"), settings.guard_zone_render_style);
        pConf->Write(wxT("ScanMaxAge"), settings.max_age);
        pConf->Write(wxT("DrawAlgorithm"), settings.draw_algorithm);
        pConf->Write(wxT("ScanSpeed"), settings.scan_speed);
        pConf->Write(wxT("Downsample"), settings.downsampleUser);
        pConf->Write(wxT("RadarAlertAudioFile"), settings.alert_audio_file);

        pConf->Write(wxT("ControlsDialogSizeX"),  m_BR24Controls_dialog_sx);
        pConf->Write(wxT("ControlsDialogSizeY"),  m_BR24Controls_dialog_sy);
        pConf->Write(wxT("ControlsDialogPosX"),   m_BR24Controls_dialog_x);
        pConf->Write(wxT("ControlsDialogPosY"),   m_BR24Controls_dialog_y);


        pConf->Write(wxT("Zone1StBrng"), guardZones[0].start_bearing);
        pConf->Write(wxT("Zone1EndBrng"), guardZones[0].end_bearing);
        pConf->Write(wxT("Zone1OuterRng"), guardZones[0].outer_range);
        pConf->Write(wxT("Zone1InnerRng"), guardZones[0].inner_range);
        pConf->Write(wxT("Zone1ArcCirc"), guardZones[0].type);

        pConf->Write(wxT("Zone2StBrng"), guardZones[1].start_bearing);
        pConf->Write(wxT("Zone2EndBrng"), guardZones[1].end_bearing);
        pConf->Write(wxT("Zone2OuterRng"), guardZones[1].outer_range);
        pConf->Write(wxT("Zone2InnerRng"), guardZones[1].inner_range);
        pConf->Write(wxT("Zone2ArcCirc"), guardZones[1].type);
        
        pConf->Flush();
        //wxLogMessage(wxT("BR24radar_pi: saved config"));

        return true;
    }

    return false;
}


// Positional Data passed from NMEA to plugin
void br24radar_pi::SetPositionFix(PlugIn_Position_Fix &pfix)
{
}

void br24radar_pi::SetPositionFixEx(PlugIn_Position_Fix_Ex &pfix)
{
    time_t now = time(0);

    if (!wxIsNaN(pfix.Hdt))
    {
        br_hdt = pfix.Hdt;
        if (m_hdt_source != 1) {
           wxLogMessage(wxT("BR24radar_pi: Heading source is now HDT"));
        }
        m_hdt_source = 1;
        br_hdt_watchdog = now;
    }
    else if (!wxIsNaN(pfix.Hdm) && !wxIsNaN(pfix.Var))
    {
        br_hdt = pfix.Hdm + pfix.Var;
        m_var = pfix.Var;
        if (m_hdt_source != 2) {
            wxLogMessage(wxT("BR24radar_pi: Heading source is now HDM"));
        }
        m_hdt_source = 2;
        br_hdt_watchdog = now;
    }
    else if (!wxIsNaN(pfix.Cog) && (m_hdt_source == 3 || (now - br_hdt_watchdog <= WATCHDOG_TIMEOUT / 2)))
    {
        br_hdt = pfix.Cog;
        if (m_hdt_source != 3) {
            wxLogMessage(wxT("BR24radar_pi: Heading source is now COG"));
        }
        m_hdt_source = 3;
        br_hdt_watchdog = now;
    }

    if (pfix.FixTime && now - pfix.FixTime <= WATCHDOG_TIMEOUT) {
        br_ownship_lat = pfix.Lat;
        br_ownship_lon = pfix.Lon;
        if (!br_bpos_set) {
            wxLogMessage(wxT("BR24radar_pi: GPS position is now known"));
        }
        br_bpos_set = true;
        br_bpos_watchdog = now;
    }
    if (m_pControlDialog) {
        m_pControlDialog->UpdateMessage(br_bpos_set, m_hdt_source > 0, br_radar_seen, br_data_seen);
    }
}

//**************** Cursor position events **********************
void br24radar_pi::SetCursorLatLon(double lat, double lon)
{
    cur_lat = lat;
    cur_lon = lon;
}

//************************************************************************
// Plugin Command Data Streams
//************************************************************************
void br24radar_pi::TransmitCmd(UINT8 * msg, int size)
{
    struct sockaddr_in adr;
    memset(&adr, 0, sizeof(adr));
    adr.sin_family = AF_INET;
    adr.sin_addr.s_addr=htonl((236 << 24) | (6 << 16) | (7 << 8) | 10); // 236.6.7.10
    adr.sin_port=htons(6680);

    if (m_radar_socket == INVALID_SOCKET || sendto(m_radar_socket, (char *) msg, size, 0, (struct sockaddr *) &adr, sizeof(adr)) < size) {
        wxLogError(wxT("BR24radar_pi: Unable to transmit command to radar"));
        return;
    } else if (settings.verbose) {
        logBinaryData(wxT("command"), msg, size);
    }
};

void br24radar_pi::RadarTxOff(void)
{
//    wxLogMessage(wxT("BR24radar_pi: radar turned Off manually."));

    UINT8 pck[3] = {0x00, 0xc1, 0x00};
    TransmitCmd(pck, sizeof(pck));

    pck[0] = 0x01;
    TransmitCmd(pck, sizeof(pck));
}

void br24radar_pi::RadarTxOn(void)
{
//    wxLogMessage(wxT("BR24 Radar turned ON manually."));

    UINT8 pck[3] = {0x00, 0xc1, 0x01};               // ON
    TransmitCmd(pck, sizeof(pck));

    pck[0] = 0x01;
    TransmitCmd(pck, sizeof(pck));
}

void br24radar_pi::RadarStayAlive(void)
{
    if (settings.master_mode && (br_radar_state == RADAR_ON)) {
        UINT8 pck[] = {0xA0, 0xc1};
        TransmitCmd(pck, sizeof(pck));
    }
}

void br24radar_pi::RadarSendState(void)
{
    if (settings.auto_range_mode) {
        SetRangeMeters(auto_range_meters);
    }
    SetControlValue(CT_GAIN, settings.gain);
    SetControlValue(CT_RAIN, settings.rain_clutter_gain);
    SetControlValue(CT_SEA, settings.sea_clutter_gain);
    SetControlValue(CT_INTERFERENCE_REJECTION, settings.interference_rejection);
    SetControlValue(CT_TARGET_SEPARATION, settings.target_separation);
    SetControlValue(CT_NOISE_REJECTION, settings.noise_rejection);
    SetControlValue(CT_TARGET_BOOST, settings.target_boost);
    SetControlValue(CT_SCAN_SPEED, settings.scan_speed);
}

void br24radar_pi::SetRangeMeters(long meters)
{
    if (settings.master_mode) {
        if (meters >= 50 && meters <= 64000) {
            long decimeters = meters * 10L/1.762;
            UINT8 pck[] = { 0x03
                          , 0xc1
                          , (UINT8) ((decimeters >>  0) & 0XFFL)
                          , (UINT8) ((decimeters >>  8) & 0XFFL)
                          , (UINT8) ((decimeters >> 16) & 0XFFL)
                          , (UINT8) ((decimeters >> 24) & 0XFFL)
                          };
            if (settings.verbose) {
                wxLogMessage(wxT("BR24radar_pi: SetRangeMeters: %") wxTPRId64 wxT(" meters\n"), meters);
            }
            TransmitCmd(pck, sizeof(pck));
        }
    }
}

void br24radar_pi::SetControlValue(ControlType controlType, int value)
{
    wxString msg;

    if (settings.master_mode || controlType == CT_TRANSPARENCY || controlType == CT_SCAN_AGE) {
        switch (controlType) {
            case CT_GAIN: {
                settings.gain = value;
                if (value < 0) {                // AUTO gain
                    UINT8 cmd[] = {
                        0x06,
                        0xc1,
                        0, 0, 0, 0, 0x01,
                        0, 0, 0, 0xa1
                    };
                    if (settings.verbose) {
                        wxLogMessage(wxT("BR24radar_pi: Gain: Auto"));
                    }
                    TransmitCmd(cmd, sizeof(cmd));
                } else {                        // Manual Gain
                    int v = value * 255 / 100;
                    if (v > 255) {
                        v = 255;
                    }
                    UINT8 cmd[] = {
                        0x06,
                        0xc1,
                        0, 0, 0, 0, 0, 0, 0, 0,
                        (UINT8) v
                    };
                    if (settings.verbose) {
                        wxLogMessage(wxT("BR24radar_pi: Gain: %d"), value);
                    }
                    TransmitCmd(cmd, sizeof(cmd));
                }
                break;
            }
            case CT_RAIN: {                       // Rain Clutter - Manual. Range is 0x01 to 0x50
                settings.rain_clutter_gain = value;
                int v = value * 0x50 / 100;
                if (v > 255) {
                    v = 255;
                }

                UINT8 cmd[] = {
                    0x06,
                    0xc1,
                    0x04,
                    0, 0, 0, 0, 0, 0, 0,
                    (UINT8) v
                };
                if (settings.verbose) {
                    wxLogMessage(wxT("BR24radar_pi: Rain: %d"), value);
                }
                TransmitCmd(cmd, sizeof(cmd));
                break;
            }
            case CT_SEA: {
                settings.sea_clutter_gain = value;
                if (value < 0) {                 // Sea Clutter - Auto
                    UINT8 cmd[11] = {
                        0x06,
                        0xc1,
                        0x02,
                        0, 0, 0, 0x01,
                        0, 0, 0, 0xd3
                    };
                    if (settings.verbose) {
                        wxLogMessage(wxT("BR24radar_pi: Sea: Auto"));
                    }
                    TransmitCmd(cmd, sizeof(cmd));
                } else {                       // Sea Clutter
                    int v = value * 255 / 100;
                    if (v > 255) {
                        v = 255;
                    }
                    UINT8 cmd[] = {
                        0x06,
                        0xc1,
                        0x02,
                        0, 0, 0, 0, 0, 0, 0,
                        (UINT8) v
                    };
                    if (settings.verbose) {
                        wxLogMessage(wxT("BR24radar_pi: Sea: %d"), value);
                    }
                    TransmitCmd(cmd, sizeof(cmd));
                }
                break;
            }
            case CT_INTERFERENCE_REJECTION: {
                settings.interference_rejection = value;
                UINT8 cmd[] = {
                    0x08,
                    0xc1,
                    (UINT8) settings.interference_rejection
                };
                if (settings.verbose) {
                    wxLogMessage(wxT("BR24radar_pi: Rejection: %d"), value);
                }
                TransmitCmd(cmd, sizeof(cmd));
                break;
            }
            case CT_TARGET_SEPARATION: {
                settings.target_separation = value;
                UINT8 cmd[] = {
                    0x22,
                    0xc1,
                    (UINT8) value
                };
                if (settings.verbose) {
                    wxLogMessage(wxT("BR24radar_pi: Target separation: %d"), value);
                }
                TransmitCmd(cmd, sizeof(cmd));
                break;
            }
            case CT_NOISE_REJECTION: {
                settings.noise_rejection = value;
                UINT8 cmd[] = {
                    0x21,
                    0xc1,
                    (UINT8) settings.noise_rejection
                };
                if (settings.verbose) {
                    wxLogMessage(wxT("BR24radar_pi: Noise rejection: %d"), value);
                }
                TransmitCmd(cmd, sizeof(cmd));
                break;
            }
            case CT_TARGET_BOOST: {
                settings.target_boost = value;
                UINT8 cmd[] = {
                    0x0a,
                    0xc1,
                    (UINT8) value
                };
                if (settings.verbose) {
                    wxLogMessage(wxT("BR24radar_pi: Target boost: %d"), value);
                }
                TransmitCmd(cmd, sizeof(cmd));
                break;
            }
            case CT_SCAN_SPEED: {
                settings.scan_speed = value;
                UINT8 cmd[] = {
                    0x0f,
                    0xc1,
                    (UINT8) value
                };
                if (settings.verbose) {
                    wxLogMessage(wxT("BR24radar_pi: Scan speed: %d"), value);
                }
                TransmitCmd(cmd, sizeof(cmd));
                break;
            }
            case CT_TRANSPARENCY: {
                settings.overlay_transparency = value;
                break;
            }
            case CT_SCAN_AGE: {
                settings.max_age = value;
                break;
            }
            case CT_DOWNSAMPLE: {
                settings.downsampleUser = value;
                settings.downsample = 2 << (settings.downsampleUser - 1);
                break;
            }
            default: {
                wxLogMessage(wxT("BR24radar_pi: Unhandled control setting for control %d"), controlType);
            }
        }
    }
    else
    {
        wxLogMessage(wxT("BR24radar_pi: Not master, so ignore SetControlValue: %d %d"), controlType, value);
    }
}

//*****************************************************************************************************
void br24radar_pi::CacheSetToolbarToolBitmaps(int bm_id_normal, int bm_id_rollover)
{
    if ((bm_id_normal == m_sent_bm_id_normal) && (bm_id_rollover == m_sent_bm_id_rollover)) {
        return;    // no change needed
    }

    if ((bm_id_normal == -1) || (bm_id_rollover == -1)) {         // don't do anything, caller's responsibility
        m_sent_bm_id_normal = bm_id_normal;
        m_sent_bm_id_rollover = bm_id_rollover;
        return;
    }

    m_sent_bm_id_normal = bm_id_normal;
    m_sent_bm_id_rollover = bm_id_rollover;

    wxBitmap *pnormal = NULL;
    wxBitmap *prollover = NULL;

    switch (bm_id_normal) {
        case BM_ID_RED:
            pnormal = _img_radar_red;
            break;
        case BM_ID_RED_SLAVE:
            pnormal = _img_radar_red_slave;
            break;
        case BM_ID_GREEN:
            pnormal = _img_radar_green;
            break;
        case BM_ID_GREEN_SLAVE:
            pnormal = _img_radar_green_slave;
            break;
        case BM_ID_AMBER:
            pnormal = _img_radar_amber;
            break;
        case BM_ID_AMBER_SLAVE:
            pnormal = _img_radar_amber_slave;
            break;
        case BM_ID_BLANK:
            pnormal = _img_radar_blank;
            break;
        case BM_ID_BLANK_SLAVE:
            pnormal = _img_radar_blank_slave;
            break;
        default:
            break;
    }

    switch (bm_id_rollover) {
        case BM_ID_RED:
            prollover = _img_radar_red;
            break;
        case BM_ID_RED_SLAVE:
            prollover = _img_radar_red_slave;
            break;
        case BM_ID_GREEN:
            prollover = _img_radar_green;
            break;
        case BM_ID_GREEN_SLAVE:
            prollover = _img_radar_green_slave;
            break;
        case BM_ID_AMBER:
            prollover = _img_radar_amber;
            break;
        case BM_ID_AMBER_SLAVE:
            prollover = _img_radar_amber_slave;
            break;
        case BM_ID_BLANK:
            prollover = _img_radar_blank;
            break;
        case BM_ID_BLANK_SLAVE:
            prollover = _img_radar_blank_slave;
            break;
        default:
            break;
    }

    if ((pnormal) && (prollover)) {
        SetToolbarToolBitmaps(m_tool_id, pnormal, prollover); 
    }
}

void br24radar_pi::SetNMEASentence( wxString &sentence )
{
    m_NMEA0183 << sentence;

    if (m_NMEA0183.PreParse()) {
        if (m_hdt_source == 2 && m_NMEA0183.LastSentenceIDReceived == _T("HDG") && m_NMEA0183.Parse()) {
            if (!wxIsNaN(m_NMEA0183.Hdg.MagneticVariationDegrees)) {
                if (m_NMEA0183.Hdg.MagneticVariationDirection == East)
                    m_var = +m_NMEA0183.Hdg.MagneticVariationDegrees;
                else if (m_NMEA0183.Hdg.MagneticVariationDirection == West)
                    m_var = -m_NMEA0183.Hdg.MagneticVariationDegrees;
            }
            if (!wxIsNaN(m_NMEA0183.Hdg.MagneticSensorHeadingDegrees) ) {
                br_hdt = m_NMEA0183.Hdg.MagneticSensorHeadingDegrees + m_var;
                br_hdt_watchdog = time(0);
            }
        }
        else if (m_hdt_source == 2 && m_NMEA0183.LastSentenceIDReceived == _T("HDM") && m_NMEA0183.Parse()) {
            if (!wxIsNaN(m_NMEA0183.Hdm.DegreesMagnetic)) {
                br_hdt = m_NMEA0183.Hdm.DegreesMagnetic + m_var;
                br_hdt_watchdog = time(0);
            }
        }
        else if (m_hdt_source == 1 && m_NMEA0183.LastSentenceIDReceived == _T("HDT") && m_NMEA0183.Parse()) {
            if (!wxIsNaN(m_NMEA0183.Hdt.DegreesTrue)) {
                br_hdt = m_NMEA0183.Hdt.DegreesTrue;
                br_hdt_watchdog = time(0);
            }
        }
    }
}


// Ethernet packet stuff *************************************************************


RadarDataReceiveThread::~RadarDataReceiveThread()
{
}

void RadarDataReceiveThread::OnExit()
{
//  wxLogMessage(wxT("BR24radar_pi: radar thread is stopping."));
}

static int my_inet_aton(const char *cp, struct in_addr *addr)
{
    register u_long val;
    register int base, n;
    register char c;
    u_int parts[4];
    register u_int *pp = parts;

    c = *cp;
    for (;;) {
        /*
         * Collect number up to ``.''.
         * Values are specified as for C:
         * 0x=hex, 0=octal, isdigit=decimal.
         */
        if (!isdigit(c))
        {
            return (0);
        }
        val = 0;
        base = 10;
        if (c == '0') {
            c = *++cp;
            if (c == 'x' || c == 'X') {
                base = 16, c = *++cp;
            } else {
                base = 8;
            }
        }
        for (;;) {
            if (isascii(c) && isdigit(c)) {
                val = (val * base) + (c - '0');
                c = *++cp;
            }
            else if (base == 16 && isascii(c) && isxdigit(c)) {
                val = (val << 4) |
                    (c + 10 - (islower(c) ? 'a' : 'A'));
                c = *++cp;
            } else {
                break;
            }
        }
        if (c == '.') {
            /*
             * Internet format:
             *    a.b.c.d
             *    a.b.c    (with c treated as 16 bits)
             *    a.b    (with b treated as 24 bits)
             */
            if (pp >= parts + 3)
            {
                return (0);
            }
            *pp++ = val;
            c = *++cp;
        } else {
            break;
        }
    }
    /*
     * Check for trailing characters.
     */
    if (c != '\0' && (!isascii(c) || !isspace(c)))
    {
        return 0;
    }
    /*
     * Concoct the address according to
     * the number of parts specified.
     */
    n = pp - parts + 1;
    switch (n) {

    case 0:
        return 0;        /* initial nondigit */

    case 1:                /* a -- 32 bits */
        break;

    case 2:                /* a.b -- 8.24 bits */
        if (val > 0xffffff) {
            return 0;
        }
        val |= parts[0] << 24;
        break;

    case 3:                /* a.b.c -- 8.8.16 bits */
        if (val > 0xffff) {
            return 0;
        }
        val |= (parts[0] << 24) | (parts[1] << 16);
        break;

    case 4:                /* a.b.c.d -- 8.8.8.8 bits */
        if (val > 0xff) {
            return 0;
        }
        val |= (parts[0] << 24) | (parts[1] << 16) | (parts[2] << 8);
        break;
    }
    if (addr) {
        addr->s_addr = htonl(val);
    }
    return 1;
}

static bool socketReady( SOCKET sockfd, int timeout )
{
    int r;
    fd_set fdin;
    struct timeval tv = { (long) timeout / MILLISECONDS_PER_SECOND, (long) (timeout % MILLISECONDS_PER_SECOND) * MILLISECONDS_PER_SECOND };

    FD_ZERO(&fdin);
    if (sockfd != INVALID_SOCKET) {
        FD_SET(sockfd, &fdin);
        r = select(sockfd + 1, &fdin, 0, &fdin, &tv);
    } else {
#ifndef __WXMSW__
        // Common UNIX style sleep, unlike 'sleep' this causes no alarms
        // and has fewer threading issues.
        select(1, 0, 0, 0, &tv);
#else
        Sleep(timeout);
#endif
        r = 0;
    }

    return r > 0;
}

static SOCKET startUDPMulticastReceiveSocket( br24radar_pi *pPlugIn, struct sockaddr_in * addr, UINT16 port, const char * mcastAddr)
{
    SOCKET rx_socket;
    struct sockaddr_in adr;
    int one = 1;
    wxString errorMsg;

    if (!addr) {
        return INVALID_SOCKET;
    }

    UINT8 * a = (UINT8 *) &addr->sin_addr; // sin_addr is in network layout
    wxString address;
    address.Printf(wxT(" %u.%u.%u.%u"), a[0] , a[1] , a[2] , a[3]);

    memset(&adr, 0, sizeof(adr));
    adr.sin_family = AF_INET;
    adr.sin_addr.s_addr = htonl(INADDR_ANY); // I know, htonl is unnecessary here
    adr.sin_port = htons(port);
    rx_socket = socket(AF_INET, SOCK_DGRAM, IPPROTO_UDP);
    if (rx_socket == INVALID_SOCKET) {
        errorMsg << _("Cannot create UDP socket");
        goto fail;
    }
    if (setsockopt(rx_socket, SOL_SOCKET, SO_REUSEADDR, (const char *) &one, sizeof(one)))
    {
        errorMsg << _("Cannot set reuse address option on socket");
        goto fail;
    }

    if (bind(rx_socket, (struct sockaddr *) &adr, sizeof(adr))) {
        errorMsg << _("Cannot bind UDP socket to port ") << port;
        goto fail;
    }

    // Subscribe rx_socket to a multicast group
    struct ip_mreq mreq;
    mreq.imr_interface = addr->sin_addr;

    if (!my_inet_aton(mcastAddr, &mreq.imr_multiaddr)) {
        errorMsg << _("Invalid multicast address") << wxT(" ") << wxString::FromUTF8(mcastAddr);
        goto fail;
    }

    if (setsockopt(rx_socket, IPPROTO_IP, IP_ADD_MEMBERSHIP, (const char *) &mreq, sizeof(mreq))) {
        errorMsg << _("Invalid IP address for UDP multicast");
        goto fail;
    }

    // Hurrah! Success!
    return rx_socket;

fail:
    errorMsg << wxT(" ") << address;
    wxLogError(wxT("BR2radar_pi: %s"), errorMsg.c_str());
    if (pPlugIn && pPlugIn->m_pControlDialog) {
        pPlugIn->m_pControlDialog->SetErrorMessage(errorMsg);
    }
    if (rx_socket != INVALID_SOCKET) {
        closesocket(rx_socket);
    }
    return INVALID_SOCKET;
}

void *RadarDataReceiveThread::Entry(void)
{
    SOCKET rx_socket = INVALID_SOCKET;
    int r;

    sockaddr_storage rx_addr;
    socklen_t        rx_len;

    //    Loop until we quit
    while (!*m_quit) {
        if (pPlugIn->settings.display_mode == DM_EMULATOR) {
            socketReady(INVALID_SOCKET, 1000); // sleep for 1s
            emulate_fake_buffer();
            if (pPlugIn->m_pControlDialog) {
                wxString ip;
                ip << _("emulator");
                pPlugIn->m_pControlDialog->SetRadarIPAddress(ip);
            }
        }
        else {
            if (rx_socket == INVALID_SOCKET) {
                rx_socket = startUDPMulticastReceiveSocket(pPlugIn, br_mcast_addr, 6678, "236.6.7.8");
                // If it is still INVALID_SOCKET now we just sleep for 1s in socketReady
                if (rx_socket != INVALID_SOCKET) {
                    wxString addr;
                    UINT8 * a = (UINT8 *) &br_mcast_addr->sin_addr; // sin_addr is in network layout
                    addr.Printf(wxT("%u.%u.%u.%u"), a[0] , a[1] , a[2] , a[3]);
                    wxLogMessage(wxT("BR24radar_pi: Listening for radar data on %s"), addr.c_str());
                }
            }

            if (socketReady(rx_socket, 1000)) {
                radar_frame_pkt packet;
                rx_len = sizeof(rx_addr);
                r = recvfrom(rx_socket, (char *) &packet, sizeof(packet), 0, (struct sockaddr *) &rx_addr, &rx_len);
                if (r > 0) {
                    process_buffer(&packet, r);
                }
                if (r < 0 || !br_mcast_addr || !br_data_seen || !br_radar_seen) {
                    closesocket(rx_socket);
                    rx_socket = INVALID_SOCKET;
               }
            }

            if (!br_radar_seen || !br_mcast_addr) {
                if (rx_socket != INVALID_SOCKET) {
                    wxLogMessage(wxT("BR24radar_pi: Stopped listening for radar data"));
                    closesocket(rx_socket);
                    rx_socket = INVALID_SOCKET;
                }
            }
        }
    }

    if (rx_socket != INVALID_SOCKET) {
        closesocket(rx_socket);
    }
    return 0;
}

// process_buffer
// --------------
// Process one radar frame packet, which can contain up to 32 'spokes' or lines extending outwards
// from the radar up to the range indicated in the packet.
//
// We only get Data packets of fixed length from PORT (6678), see structure in .h file
// Sequence Header - 8 bytes
// 32 line header/data sets per packet
//      Line Header - 24 bytes
//      Line Data - 512 bytes
//
void RadarDataReceiveThread::process_buffer(radar_frame_pkt * packet, int len)
{
    wxLongLong now = wxGetLocalTimeMillis();
    br_radar_seen = true;
    br_radar_watchdog = time(0);

    // wxCriticalSectionLocker locker(br_scanLock);

    static int next_scan_number = -1;
    int scan_number;
    pPlugIn->m_statistics.packets++;

    if (len < (int) sizeof(packet->frame_hdr))
    {
        pPlugIn->m_statistics.broken_packets++;
        return;
    }
    int scanlines_in_packet = (len - sizeof(packet->frame_hdr)) / sizeof(radar_line);

    if (scanlines_in_packet != 32) {
        pPlugIn->m_statistics.broken_packets++;
    }

    for (int scanline = 0; scanline < scanlines_in_packet; scanline++) {
        radar_line * line = &packet->line[scanline];

        // Validate the spoke
        scan_number = line->br24.scan_number[0] + (line->br24.scan_number[1] << 8);
        pPlugIn->m_statistics.spokes++;
        if (line->br24.headerLen != 0x18) {
            if (pPlugIn->settings.verbose) {
                wxLogMessage(wxT("BR24radar_pi: strange header length %d"), line->br24.headerLen);
            }
            // Do not draw something with this...
            pPlugIn->m_statistics.missing_spokes++;
            next_scan_number = (scan_number + 1) % LINES_PER_ROTATION;
            continue;
        }
        if (line->br24.status != 0x02 && line->br24.status != 0x18) {
            if (pPlugIn->settings.verbose) {
                wxLogMessage(wxT("BR24radar_pi: strange status %02x"), line->br24.headerLen, line->br24.status);
            }
            pPlugIn->m_statistics.broken_spokes++;
        }
        if (next_scan_number >= 0 && scan_number != next_scan_number) {
            if (scan_number > next_scan_number) {
                pPlugIn->m_statistics.missing_spokes += scan_number - next_scan_number;
            } else {
                pPlugIn->m_statistics.missing_spokes += 4096 + scan_number - next_scan_number;
            }
        }
        next_scan_number = (scan_number + 1) % LINES_PER_ROTATION;

        int range_raw = 0;
        int angle_raw;

        short int large_range;
        short int small_range;
        int range_meters;

        if (memcmp(line->br24.mark, BR24MARK, sizeof(BR24MARK)) == 0) {
            // BR24 and 3G mode
            range_raw = ((line->br24.range[2] & 0xff) << 16 | (line->br24.range[1] & 0xff) << 8 | (line->br24.range[0] & 0xff));
            angle_raw = (line->br24.angle[1] << 8) | line->br24.angle[0];
            range_meters = (int) ((double)range_raw * 10.0 / sqrt(2.0));
            if (br_radar_type != RT_BR24 && pPlugIn->m_pControlDialog) {
                wxString label;
                label << _("Radar") << wxT(" BR24");
                pPlugIn->m_pControlDialog->SetTitle(label);
                pPlugIn->m_pControlDialog->SetLabel(label);
            }
            br_radar_type = RT_BR24;
        } else {
            // 4G mode
            large_range = (line->br4g.largerange[1] << 8) | line->br4g.largerange[0];
            small_range = (line->br4g.smallrange[1] << 8) | line->br4g.smallrange[0];
            angle_raw = (line->br4g.angle[1] << 8) | line->br4g.angle[0];

            if (large_range == 0x80) {
                if (small_range == -1) {
                    range_raw = 0; // Invalid range received
                } else {
                    range_raw = small_range;
                }
            } else {
                range_raw = large_range * 256;
            }
            range_meters = range_raw / 4;
            if (br_radar_type != RT_BR24 && pPlugIn->m_pControlDialog) {
                wxString label;
                label << _("Radar") << wxT(" 4G");
                pPlugIn->m_pControlDialog->SetTitle(label);
                pPlugIn->m_pControlDialog->SetLabel(label);
            }
            br_radar_type = RT_4G;
        }

        // Range change desired?
        if (range_meters != br_range_meters) {

            if (pPlugIn->settings.verbose >= 1) {
                if (range_meters == 0) {
                    wxLogMessage(wxT("BR24radar_pi:  Invalid range received, keeping %d meters"), br_range_meters);
                }
                else {
                    wxLogMessage(wxT("BR24radar_pi:  Range Change: %d --> %d meters (raw value: %d"), br_range_meters, range_meters, range_raw);
                }
            }

            br_range_meters = range_meters;

            // Set the control's value to the real range that we received, not a table idea
            if (pPlugIn->m_pControlDialog) {
                pPlugIn->m_pControlDialog->SetRangeIndex(convertMetersToRadarAllowedValue(&range_meters, pPlugIn->settings.range_units, br_radar_type));
            }
        }

        UINT8 *dest_data1 = pPlugIn->m_scan_line[angle_raw].data;
        memcpy(dest_data1, line->data, 512);

        // The following line is a quick hack to confirm on-screen where the range ends, by putting a 'ring' of
        // returned radar energy at the max range line.
        // TODO: create nice actual range circles.
        dest_data1[511] = 0xff;

        pPlugIn->m_scan_line[angle_raw].range = range_meters;
        pPlugIn->m_scan_line[angle_raw].age = now;
    }
}

/*
 * Called once a second. Emulate a radar return that is
 * at the current desired auto_range.
 * Speed is 24 images per minute, e.g. 1/2.5 of a full
 * image.
 */
void RadarDataReceiveThread::emulate_fake_buffer(void)
{
    wxLongLong now = wxGetLocalTimeMillis();

    static int next_scan_number = 0;
    pPlugIn->m_statistics.packets++;
    br_data_seen = true;
    br_radar_seen = true;
    br_radar_watchdog = time(0);
    br_data_watchdog = br_radar_watchdog;

    int scanlines_in_packet = LINES_PER_ROTATION * 24 / 60;
    int range_meters = auto_range_meters;
    int spots = 0;
    br_radar_type = RT_BR24;
    if (range_meters != br_range_meters) {
        br_range_meters = range_meters;
        // Set the control's value to the real range that we received, not a table idea
        if (pPlugIn->m_pControlDialog) {
            pPlugIn->m_pControlDialog->SetRangeIndex(convertMetersToRadarAllowedValue(&range_meters, pPlugIn->settings.range_units, br_radar_type));
        }
    }

    for (int scanline = 0; scanline < scanlines_in_packet; scanline++) {
        int angle_raw = next_scan_number;
        next_scan_number = (next_scan_number + 2) % LINES_PER_ROTATION;
        pPlugIn->m_statistics.spokes++;

        // Invent a pattern. Outermost ring, then a square pattern
        UINT8 *dest_data1 = pPlugIn->m_scan_line[angle_raw].data;
        for (int range = 0; range < 512; range++)
        {
            int bit = range >> 5;

            // use bit 'bit' of angle_raw
            UINT8 color = ((angle_raw >> 3) & (2 << bit)) > 0 ? 200 : 0;
            dest_data1[range] = color;
            if (color > 0) {
                spots++;
            }
        }

        // The following line is a quick hack to confirm on-screen where the range ends, by putting a 'ring' of
        // returned radar energy at the max range line.
        // TODO: create nice actual range circles.
        dest_data1[511] = 0xff;

        pPlugIn->m_scan_line[angle_raw].range = range_meters;
        pPlugIn->m_scan_line[angle_raw].age = now;
    }
    if (pPlugIn->settings.verbose >= 2) {
        wxLogMessage(wxT("BR24radar_pi: %") wxTPRId64 wxT(" emulating %d spokes at range %d with %d spots"), now, scanlines_in_packet, range_meters, spots);
    }
}

RadarCommandReceiveThread::~RadarCommandReceiveThread()
{
}

void RadarCommandReceiveThread::OnExit()
{
}

void *RadarCommandReceiveThread::Entry(void)
{
    SOCKET rx_socket = INVALID_SOCKET;
    int r;

    union {
      sockaddr_storage addr;
      sockaddr_in      ipv4;
    } rx_addr;
    socklen_t        rx_len;

    //    Loop until we quit
    while (!*m_quit) {
        if (rx_socket == INVALID_SOCKET && pPlugIn->settings.display_mode != DM_EMULATOR) {
            rx_socket = startUDPMulticastReceiveSocket(pPlugIn, br_mcast_addr, 6680, "236.6.7.10");
            // If it is still INVALID_SOCKET now we just sleep for 1s in socketReady
            if (rx_socket != INVALID_SOCKET) {
                wxLogMessage(wxT("Listening for commands"));
            }
        }

        if (socketReady(rx_socket, 1000)) {
            UINT8 command[1500];
            rx_len = sizeof(rx_addr);
            r = recvfrom(rx_socket, (char * ) command, sizeof(command), 0, (struct sockaddr *) &rx_addr, &rx_len);
            if (r > 0) {
                wxString s;

                if (rx_addr.addr.ss_family == AF_INET) {
                    UINT8 * a = (UINT8 *) &rx_addr.ipv4.sin_addr; // sin_addr is in network layout

                    s.Printf(wxT("%u.%u.%u.%u sent command"), a[0] , a[1] , a[2] , a[3]);
                } else {
                    s = wxT("non-IPV4 sent command");
                }
                logBinaryData(s, command, r);
            }
            if (r < 0 || !br_radar_seen) {
                closesocket(rx_socket);
                rx_socket = INVALID_SOCKET;
            }
        } else if (!br_radar_seen || !br_mcast_addr) {
            if (rx_socket != INVALID_SOCKET) {
                closesocket(rx_socket);
                rx_socket = INVALID_SOCKET;
            }
        }
    }

    if (rx_socket != INVALID_SOCKET) {
        closesocket(rx_socket);
    }
    return 0;
}


RadarReportReceiveThread::~RadarReportReceiveThread()
{
}

void RadarReportReceiveThread::OnExit()
{
}

#ifndef __WXMSW__

// Mac and Linux have ifaddrs.
# include <ifaddrs.h>
# include <net/if.h>

#else

// Emulate (just enough of) ifaddrs on Windows
// Thanks to https://code.google.com/p/openpgm/source/browse/trunk/openpgm/pgm/getifaddrs.c?r=496&spec=svn496
// Although that file has interesting new APIs the old ioctl works fine with XP and W7, and does enough
// for what we want to do.

struct ifaddrs
{
    struct ifaddrs  * ifa_next;
    struct sockaddr * ifa_addr;
    ULONG             ifa_flags;
};

struct ifaddrs_storage
{
	struct ifaddrs		    ifa;
	struct sockaddr_storage	addr;
};

static int getifaddrs( struct ifaddrs ** ifap )
{
    char buf[2048];
    DWORD bytesReturned;

    int sock = socket(AF_INET, SOCK_DGRAM, 0);
    if (sock < 0) {
        wxLogError(wxT("BR24radar_pi: Cannot get socket"));
        return -1;
    }

    if (WSAIoctl(sock, SIO_GET_INTERFACE_LIST,	0, 0, buf, sizeof(buf), &bytesReturned, 0, 0) < 0) {
        wxLogError(wxT("BR24radar_pi: Cannot get interface list"));
        closesocket(sock);
        return -1;
    }

    /* guess return structure from size */
    unsigned iilen;
    INTERFACE_INFO *ii;
    INTERFACE_INFO_EX *iix;

    if (0 == bytesReturned % sizeof(INTERFACE_INFO)) {
        iilen = bytesReturned / sizeof(INTERFACE_INFO);
        ii    = (INTERFACE_INFO*) buf;
        iix   = NULL;
    } else {
        iilen  = bytesReturned / sizeof(INTERFACE_INFO_EX);
        ii     = NULL;
        iix    = (INTERFACE_INFO_EX*)buf;
    }

    /* alloc a contiguous block for entire list */
    unsigned n = iilen, k =0;
    struct ifaddrs_storage * ifa = (struct ifaddrs_storage *) malloc(n * sizeof(struct ifaddrs_storage));
    memset(ifa, 0, n * sizeof(struct ifaddrs_storage));

    /* foreach interface */
    struct ifaddrs_storage * ift = ifa;

    for (unsigned i = 0; i < iilen; i++)
    {
        ift->ifa.ifa_addr = (sockaddr *) &ift->addr;
        if (ii) {
            memcpy (ift->ifa.ifa_addr, &ii[i].iiAddress.AddressIn, sizeof(struct sockaddr_in));
            ift->ifa.ifa_flags = ii[i].iiFlags;
        } else {
            memcpy (ift->ifa.ifa_addr, iix[i].iiAddress.lpSockaddr, iix[i].iiAddress.iSockaddrLength);
            ift->ifa.ifa_flags = iix[i].iiFlags;
        }

        k++;
        if (k < n) {
            ift->ifa.ifa_next = (struct ifaddrs *)(ift + 1);
            ift = (struct ifaddrs_storage *)(ift->ifa.ifa_next);
        }
    }

    *ifap = (struct ifaddrs*) ifa;
    closesocket(sock);
    return 0;
}

void freeifaddrs( struct ifaddrs *ifa)
{
    free(ifa);
}

#endif

#define VALID_IPV4_ADDRESS(i) \
        (  i \
        && i->ifa_addr \
        && i->ifa_addr->sa_family == AF_INET \
        && (i->ifa_flags & IFF_UP) > 0 \
        && (i->ifa_flags & IFF_LOOPBACK) == 0 \
        && (i->ifa_flags & IFF_MULTICAST) > 0 )

void *RadarReportReceiveThread::Entry(void)
{
    SOCKET rx_socket = INVALID_SOCKET;
    int r;
    int count = 0;

    // This thread is special as it is the only one that loops round over the interfaces
    // to find the radar

    struct ifaddrs * ifAddrStruct;
    struct ifaddrs * ifa;
    static struct sockaddr_in mcastFoundAddr;
    static struct sockaddr_in radarFoundAddr;

    sockaddr_storage rx_addr;
    socklen_t        rx_len;

    ifAddrStruct = 0;
    ifa = 0;

    if (pPlugIn->settings.verbose) {
        wxLogMessage(wxT("BR24radar_pi: Listening for reports"));
    }
    //    Loop until we quit

    while (!*m_quit) {
        if (rx_socket == INVALID_SOCKET && pPlugIn->settings.display_mode != DM_EMULATOR) {
            // Pick the next ethernet card

            // If set, we used this one last time. Go to the next card.
            if (ifa) {
                ifa = ifa->ifa_next;
            }
            // Loop until card with a valid IPv4 address
            while (ifa && !VALID_IPV4_ADDRESS(ifa)) {
                ifa = ifa->ifa_next;
            }
            if (!ifa) {
                if (ifAddrStruct) {
                    freeifaddrs(ifAddrStruct);
                    ifAddrStruct = 0;
                }
                if (!getifaddrs(&ifAddrStruct)) {
                    ifa = ifAddrStruct;
                }
                // Loop until card with a valid IPv4 address
                while (ifa && !VALID_IPV4_ADDRESS(ifa)) {
                    ifa = ifa->ifa_next;
                }
            }
            if (VALID_IPV4_ADDRESS(ifa)) {
                rx_socket = startUDPMulticastReceiveSocket(pPlugIn, (struct sockaddr_in *)ifa->ifa_addr, 6679, "236.6.7.9");
                if (rx_socket != INVALID_SOCKET) {
                    wxString addr;
                    UINT8 * a = (UINT8 *) &((struct sockaddr_in *)ifa->ifa_addr)->sin_addr; // sin_addr is in network layout
                    addr.Printf(wxT("%u.%u.%u.%u"), a[0] , a[1] , a[2] , a[3]);
                    if (pPlugIn->settings.verbose) {
                        wxLogMessage(wxT("BR24radar_pi: Listening for radar reports on %s"), addr.c_str());
                    }
                    if (pPlugIn->m_pControlDialog) {
                        pPlugIn->m_pControlDialog->SetMcastIPAddress(addr);
                    }
                    count = 0;
                }
            }
            // If it is still INVALID_SOCKET now we just sleep for 1s in socketReady
        }

        if (socketReady(rx_socket, 1000)) {
            UINT8 report[1500];
            rx_len = sizeof(rx_addr);
            r = recvfrom(rx_socket, (char * ) report, sizeof(report), 0, (struct sockaddr *) &rx_addr, &rx_len);
            if (r > 0) {
                if (ProcessIncomingReport(report, r)) {
                    memcpy(&mcastFoundAddr, ifa->ifa_addr, sizeof(mcastFoundAddr));
                    br_mcast_addr = &mcastFoundAddr;
                    memcpy(&radarFoundAddr, &rx_addr, sizeof(radarFoundAddr));
                    br_radar_addr = &radarFoundAddr;

                    wxString addr;
                    UINT8 * a = (UINT8 *) &br_radar_addr->sin_addr; // sin_addr is in network layout
                    addr.Printf(wxT("%u.%u.%u.%u"), a[0] , a[1] , a[2] , a[3]);

                    if (pPlugIn->m_pControlDialog) {
                        pPlugIn->m_pControlDialog->SetRadarIPAddress(addr);
                    }
                    if (!br_radar_seen) {
                        wxLogMessage(wxT("BR24radar_pi: detected radar at %s"), addr.c_str());
                    }
                    br_radar_seen = true;
                    br_radar_watchdog = time(0);
                }
            }
            if (r < 0 || !br_radar_seen) { // on error, or if we haven't received anything we start looping again
                closesocket(rx_socket);
                rx_socket = INVALID_SOCKET;
                br_mcast_addr = 0;
                br_radar_addr = 0;
            }
        } else if (count >= 2 && !br_radar_seen && rx_socket != INVALID_SOCKET) {
    	    closesocket(rx_socket);
            rx_socket = INVALID_SOCKET;
            br_mcast_addr = 0;
            br_radar_addr = 0;
        } else {
            count++;
        }
    }

    if (rx_socket != INVALID_SOCKET) {
        closesocket(rx_socket);
    }
    if (ifAddrStruct) {
        freeifaddrs(ifAddrStruct);
    }
    return 0;
}

//
// The following is the received radar state. It sends this regularly
// but especially after something sends it a state change.
//
#pragma pack(push,1)
struct radar_state {
    UINT8  what;    // 0x02
    UINT8  command; // 0xC4
    UINT16 field1;  // 0x06 0x09
    UINT32 field2;  // 0
    UINT32 field3;  // 1
    UINT8  field4a;
    UINT32 field4b;
    UINT32 sea;     // sea state
    UINT32 field6a;
    UINT32 field6b;
    UINT32 field6c;
    UINT8  field6d;
    UINT32 rejection;
    UINT32 field7;
    UINT32 target_boost;
    UINT32 field8;
    UINT32 field9;
    UINT32 field10;
    UINT32 field11;
    UINT32 field12;
    UINT32 field13;
    UINT32 field14;
};
#pragma pack(pop)

bool RadarReportReceiveThread::ProcessIncomingReport( UINT8 * command, int len )
{
    static char prevStatus = 0;

    if (len == 18 && command[0] == 0x01 && command[1] == 0xC4) {
        // Radar status in byte 2
        if (command[2] != prevStatus) {
            if (pPlugIn->settings.verbose > 0) {
                wxLogMessage(wxT("BR24radar_pi: radar status = %u"), command[2]);
            }
            prevStatus = command[2];
        }
        return true;
    }
    else if (len == 564 && command[0] == 0x05 && command[1] == 0xC4) {
        // Content unknown, but we know that BR24's send this
        if (pPlugIn->settings.verbose >= 2) {
            logBinaryData(wxT("received report #5"), command, len);
        }
        return true;
    }
    else if (len == 99 && command[0] == 0x02 && command[1] == 0xC4) {
        radar_state * s = (radar_state *) command;
        if (pPlugIn->settings.verbose > 0) {
            wxLogMessage(wxT("BR24radar_pi: radar state f1=%u f2=%u f3=%u f4a=%u f4b=%u sea=%u f6a=%u f6b=%u f6c=%u f6d=%u rejection=%u f7=%u target_boost=%u f8=%u f9=%u f10=%u f11=%u f12=%u f13=%u f14=%u")
            , s->field1
            , s->field2
            , s->field3
            , s->field4a
            , s->field4b
            , s->sea
            , s->field6a
            , s->field6b
            , s->field6c
            , s->field6d
            , s->rejection
            , s->field7
            , s->target_boost
            , s->field8
            , s->field9
            , s->field10
            , s->field11
            , s->field12
            , s->field13
            , s->field14
            );
           logBinaryData(wxT("state"), command, len);
        }
        return true;
    }
    else if (pPlugIn->settings.verbose >= 2) {
        logBinaryData(wxT("received report"), command, len);
    }
    return false;
}<|MERGE_RESOLUTION|>--- conflicted
+++ resolved
@@ -1706,22 +1706,8 @@
                 pConf->Read(wxT("Zone2InnerRng"), &guardZones[1].inner_range, 0);
             }
             pConf->Read(wxT("Zone2ArcCirc"), &guardZones[1].type, 0);
-
-<<<<<<< HEAD
-            pConf->Read(wxT("RadarAlertAudioFile") , &RadarAlertAudioFile) ; 
-            if(RadarAlertAudioFile == wxEmptyString ) { //For first time launch copy AIS Alert audio file
-                pConf->SetPath(wxT("/Settings/AIS"));
-                pConf->Read(wxT("AISAlertAudioFile"), &RadarAlertAudioFile);
-                if(RadarAlertAudioFile != wxEmptyString) {
-                    pConf->SetPath(wxT("/Plugins/BR24Radar"));
-                    pConf->Write(wxT("RadarAlertAudioFile"), RadarAlertAudioFile); 
-                }
-            }
-=======
-
             pConf->Read(wxT("RadarAlertAudioFile"), &settings.alert_audio_file);
 
->>>>>>> 79b09d0b
             SaveConfig();
             return true;
         }
