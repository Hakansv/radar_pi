/******************************************************************************
 *
 * Project:  OpenCPN
 * Purpose:  Navico BR24 Radar Plugin
 * Author:   David Register
 *           Dave Cowell
 *           Kees Verruijt
 *           Douwe Fokkema
 *           Sean D'Epagnier
 ***************************************************************************
 *   Copyright (C) 2010 by David S. Register              bdbcat@yahoo.com *
 *   Copyright (C) 2012-2013 by Dave Cowell                                *
 *   Copyright (C) 2012-2016 by Kees Verruijt         canboat@verruijt.net *
 *                                                                         *
 *   This program is free software; you can redistribute it and/or modify  *
 *   it under the terms of the GNU General Public License as published by  *
 *   the Free Software Foundation; either version 2 of the License, or     *
 *   (at your option) any later version.                                   *
 *                                                                         *
 *   This program is distributed in the hope that it will be useful,       *
 *   but WITHOUT ANY WARRANTY; without even the implied warranty of        *
 *   MERCHANTABILITY or FITNESS FOR A PARTICULAR PURPOSE.  See the         *
 *   GNU General Public License for more details.                          *
 *                                                                         *
 *   You should have received a copy of the GNU General Public License     *
 *   along with this program; if not, write to the                         *
 *   Free Software Foundation, Inc.,                                       *
 *   59 Temple Place - Suite 330, Boston, MA  02111-1307, USA.             *
 ***************************************************************************
 */

#include "br24radar_pi.h"
#include "icons.h"
#include "nmea0183/nmea0183.h"
#include "GuardZoneBogey.h"

PLUGIN_BEGIN_NAMESPACE

#undef M_SETTINGS
#define M_SETTINGS m_settings

// the class factories, used to create and destroy instances of the PlugIn

extern "C" DECL_EXP opencpn_plugin *create_pi(void *ppimgr) { return new br24radar_pi(ppimgr); }

extern "C" DECL_EXP void destroy_pi(opencpn_plugin *p) { delete p; }

/********************************************************************************************************/
//   Distance measurement for simple sphere
/********************************************************************************************************/

double local_distance(double lat1, double lon1, double lat2, double lon2) {
  // Spherical Law of Cosines
  double theta, dist;

  theta = lon2 - lon1;
  dist = sin(deg2rad(lat1)) * sin(deg2rad(lat2)) + cos(deg2rad(lat1)) * cos(deg2rad(lat2)) * cos(deg2rad(theta));
  dist = acos(dist);  // radians
  dist = rad2deg(dist);
  dist = fabs(dist) * 60;  // nautical miles/degree
  return (dist);
}

double local_bearing(double lat1, double lon1, double lat2, double lon2) {
  double s1 = deg2rad(lat1);
  double l1 = deg2rad(lon1);
  double s2 = deg2rad(lat2);
  double l2 = deg2rad(lon2);

  double y = sin(l2 - l1) * cos(s2);
  double x = cos(s1) * sin(s2) - sin(s1) * cos(s2) * cos(l2 - l1);

  double brg = fmod(rad2deg(atan2(y, x)) + 360.0, 360.0);
  return brg;
}

static double radar_distance(double lat1, double lon1, double lat2, double lon2, char unit) {
  double dist = local_distance(lat1, lon1, lat2, lon2);

  switch (unit) {
    case 'M':  // statute miles
      dist = dist * 1.1515;
      break;
    case 'K':  // kilometers
      dist = dist * 1.852;
      break;
    case 'm':  // meters
      dist = dist * 1852.0;
      break;
    case 'N':  // nautical miles
      break;
  }
  return dist;
}

//---------------------------------------------------------------------------------------------------------
//
//    BR24Radar PlugIn Implementation
//
//---------------------------------------------------------------------------------------------------------

//#include "default_pi.xpm"

//---------------------------------------------------------------------------------------------------------
//
//          PlugIn initialization and de-init
//
//---------------------------------------------------------------------------------------------------------

br24radar_pi::br24radar_pi(void *ppimgr) : opencpn_plugin_112(ppimgr) {
  m_boot_time = wxGetUTCTimeMillis();
  m_initialized = false;
  // Create the PlugIn icons
  initialize_images();
  m_pdeficon = new wxBitmap(*_img_radar_blank);

  m_opengl_mode = false;
  m_opengl_mode_changed = false;
  m_opencpn_gl_context = 0;
  m_opencpn_gl_context_broken = false;

  m_first_init = true;
}

br24radar_pi::~br24radar_pi() {}

/*
 * Init() is called -every- time that the plugin is enabled. If a user is being nasty
 * they can enable/disable multiple times in the overview. Grrr!
 *
 */

int br24radar_pi::Init(void) {
  if (m_initialized) {
    // Whoops, shouldn't happen
    return PLUGIN_OPTIONS;
  }

  if (m_first_init) {
#ifdef __WXMSW__
    WSADATA wsaData;

    // Initialize Winsock
    DWORD r = WSAStartup(MAKEWORD(2, 2), &wsaData);
    if (r != 0) {
      wxLogError(wxT("BR24radar_pi: Unable to initialise Windows Sockets, error %d"), r);
      // Might as well give up now
      return 0;
    }
#endif

    AddLocaleCatalog(_T("opencpn-br24radar_pi"));

    m_pconfig = GetOCPNConfigObject();
    m_first_init = false;
  }

  // Font can change so initialize every time
  m_font = GetOCPNGUIScaledFont_PlugIn(_T("Dialog"));
  m_fat_font = m_font;
  m_fat_font.SetWeight(wxFONTWEIGHT_BOLD);
  m_fat_font.SetPointSize(m_font.GetPointSize() + 1);

  m_var = 0.0;
  m_var_source = VARIATION_SOURCE_NONE;
  m_bpos_set = false;
  m_guard_bogey_seen = false;
  m_guard_bogey_confirmed = false;
  m_sent_toolbar_button = TB_NONE;
  m_toolbar_button = TB_NONE;
  m_opengl_mode_changed = false;
  m_notify_radar_window_viz = false;

  m_bogey_dialog = 0;
  m_alarm_sound_timeout = 0;
  m_guard_bogey_timeout = 0;
  m_bpos_timestamp = 0;
  m_hdt = 0.0;
  m_hdt_timeout = 0;
  m_hdm_timeout = 0;
  m_var_timeout = 0;
  m_idle_standby = 0;
  m_idle_transmit = 0;

  m_heading_source = HEADING_NONE;
  m_radar_heading = nanl("");

  // Set default settings before we load config. Prevents random behavior on uninitalized behavior.
  // For instance, LOG_XXX messages before config is loaded.
  m_settings.verbose = 0;
  m_settings.overlay_transparency = DEFAULT_OVERLAY_TRANSPARENCY;
  m_settings.refreshrate = 1;
  m_settings.timed_idle = 0;
  m_settings.threshold_blue = 255;
  m_settings.threshold_red = 255;
  m_settings.threshold_green = 255;
  m_settings.mcast_address = wxT("");

  ::wxDisplaySize(&m_display_width, &m_display_height);
  // Get a pointer to the opencpn display canvas, to use as a parent for the UI
  // dialog
  m_parent_window = GetOCPNCanvasWindow();
  m_shareLocn = *GetpSharedDataLocation() + _T("plugins") + wxFileName::GetPathSeparator() + _T("br24radar_pi") +
                wxFileName::GetPathSeparator() + _T("data") + wxFileName::GetPathSeparator();

  m_pMessageBox = new br24MessageBox;
  m_pMessageBox->Create(m_parent_window, this);

  // before config, so config can set data in it
  m_radar[0] = new RadarInfo(this, 0);
  m_radar[1] = new RadarInfo(this, 1);

  //    And load the configuration items
  if (LoadConfig()) {
    LOG_INFO(wxT("BR24radar_pi: Configuration file values initialised"));
    LOG_INFO(wxT("BR24radar_pi: Log verbosity = %d. To modify, set VerboseLog to sum of:"), m_settings.verbose);
    LOG_INFO(wxT("BR24radar_pi: VERBOSE  = %d"), LOGLEVEL_VERBOSE);
    LOG_INFO(wxT("BR24radar_pi: DIALOG   = %d"), LOGLEVEL_DIALOG);
    LOG_INFO(wxT("BR24radar_pi: TRANSMIT = %d"), LOGLEVEL_TRANSMIT);
    LOG_INFO(wxT("BR24radar_pi: RECEIVE  = %d"), LOGLEVEL_RECEIVE);
    LOG_INFO(wxT("BR24radar_pi: GUARD    = %d"), LOGLEVEL_GUARD);
    LOG_VERBOSE(wxT("BR24radar_pi: VERBOSE  log is enabled"));
    LOG_DIALOG(wxT("BR24radar_pi: DIALOG   log is enabled"));
    LOG_TRANSMIT(wxT("BR24radar_pi: TRANSMIT log is enabled"));
    LOG_RECEIVE(wxT("BR24radar_pi: RECEIVE  log is enabled"));
    LOG_GUARD(wxT("BR24radar_pi: GUARD    log is enabled"));
  } else {
    wxLogError(wxT("BR24radar_pi: configuration file values initialisation failed"));
    return 0;  // give up
  }

  // After load config
  m_radar[0]->Init(m_settings.enable_dual_radar ? _("Radar A") : _("Radar"), m_settings.verbose);
  m_radar[1]->Init(_("Radar B"), m_settings.verbose);

  //    This PlugIn needs a toolbar icon

  wxString svg_normal = m_shareLocn + wxT("radar_standby.svg");
  wxString svg_rollover = m_shareLocn + wxT("radar_searching.svg");
  wxString svg_toggled = m_shareLocn + wxT("radar_active.svg");
  m_tool_id = InsertPlugInToolSVG(wxT("Navico"), svg_normal, svg_rollover, svg_toggled, wxITEM_NORMAL, wxT("BR24Radar"),
                                  _("Navico BR24, 3G and 4G RADAR"), NULL, BR24RADAR_TOOL_POSITION, 0, this);

  // CacheSetToolbarToolBitmaps(BM_ID_RED, BM_ID_BLANK);

  //    In order to avoid an ASSERT on msw debug builds,
  //    we need to create a dummy menu to act as a surrogate parent of the created MenuItems
  //    The Items will be re-parented when added to the real context meenu
  wxMenu dummy_menu;

  wxMenuItem *mi1 = new wxMenuItem(&dummy_menu, -1, _("Show radar"));
  wxMenuItem *mi2 = new wxMenuItem(&dummy_menu, -1, _("Hide radar"));
  wxMenuItem *mi3 = new wxMenuItem(&dummy_menu, -1, _("Radar Control..."));
#ifdef __WXMSW__
  wxFont *qFont = OCPNGetFont(_("Menu"), 10);
  mi1->SetFont(*qFont);
  mi2->SetFont(*qFont);
  mi3->SetFont(*qFont);
#endif
  m_context_menu_show_id = AddCanvasContextMenuItem(mi1, this);
  m_context_menu_hide_id = AddCanvasContextMenuItem(mi2, this);
  m_context_menu_control_id = AddCanvasContextMenuItem(mi3, this);

  m_initialized = true;
  LOG_VERBOSE(wxT("BR24radar_pi: Initialized plugin transmit=%d/%d overlay=%d"), m_settings.show_radar[0], m_settings.show_radar[1],
              m_settings.chart_overlay);

  SetRadarWindowViz();
  Notify();
  m_radar[0]->StartReceive();
  if (m_settings.enable_dual_radar) {
    m_radar[1]->StartReceive();
  }

  return PLUGIN_OPTIONS;
}

/**
 * DeInit() is called when OpenCPN is quitting or when the user disables the plugin.
 *
 * This should get rid of all on-screen objects and deallocate memory.
 */

bool br24radar_pi::DeInit(void) {
  if (!m_initialized) {
    return false;
  }

  LOG_VERBOSE(wxT("BR24radar_pi: DeInit of plugin"));

  m_initialized = false;

  // New style objects save position in destructor.
  if (m_bogey_dialog) {
    delete m_bogey_dialog;
    m_bogey_dialog = 0;
  }

  // Delete all dialogs
  for (int r = 0; r < RADARS; r++) {
    m_radar[r]->DeleteDialogs();
  }

  SaveConfig();

  // Delete all 'new'ed objects
  for (int r = 0; r < RADARS; r++) {
    delete m_radar[r];
    m_radar[r] = 0;
  }

  // No need to delete wxWindow stuff, wxWidgets does this for us.

  LOG_VERBOSE(wxT("BR24radar_pi: DeInit of plugin done"));
  return true;
}

int br24radar_pi::GetAPIVersionMajor() { return MY_API_VERSION_MAJOR; }

int br24radar_pi::GetAPIVersionMinor() { return MY_API_VERSION_MINOR; }

int br24radar_pi::GetPlugInVersionMajor() { return PLUGIN_VERSION_MAJOR; }

int br24radar_pi::GetPlugInVersionMinor() { return PLUGIN_VERSION_MINOR; }

wxBitmap *br24radar_pi::GetPlugInBitmap() { return m_pdeficon; }

wxString br24radar_pi::GetCommonName() { return wxT("BR24Radar"); }

wxString br24radar_pi::GetShortDescription() { return _("Navico Radar PlugIn for OpenCPN"); }

wxString br24radar_pi::GetLongDescription() { return _("Navico Broadband BR24/3G/4G Radar PlugIn for OpenCPN\n"); }

void br24radar_pi::SetDefaults(void) {
  // This will be called upon enabling a PlugIn via the user Dialog.
  // We don't need to do anything special here.
}

void br24radar_pi::ShowPreferencesDialog(wxWindow *parent) {
  LOG_DIALOG(wxT("BR24radar_pi: ShowPreferencesDialog"));

  br24OptionsDialog dlg(parent, m_settings, m_radar[0]->m_radar_type);
  if (dlg.ShowModal() == wxID_OK) {
    bool old_emulator = m_settings.emulator_on;
    m_settings = dlg.GetSettings();
    SaveConfig();
    if (!m_settings.emulator_on && old_emulator) {  // If the *OLD* setting had emulator on, re-detect radar type
      m_radar[0]->m_radar_type = RT_UNKNOWN;
      m_radar[1]->m_radar_type = RT_UNKNOWN;
    }
    if (m_settings.enable_dual_radar) {
      m_radar[0]->SetName(_("Radar A"));
      m_radar[1]->StartReceive();
    } else {
      m_radar[1]->ShowRadarWindow(false);
      ShowRadarControl(1, false);
    }
    for (size_t r = 0; r < RADARS; r++) {
      m_radar[r]->ComputeColourMap();
      m_radar[r]->UpdateControlState(true);
    }
    if (!m_guard_bogey_confirmed && m_alarm_sound_timeout && m_settings.guard_zone_timeout) {
      m_alarm_sound_timeout = time(0) + m_settings.guard_zone_timeout;
    }
  }
}

// A different thread (or even the control dialog itself) has changed state and now
// the radar window and control visibility needs to be reset. It can't call SetRadarWindowViz()
// directly so we redirect via flag and main thread.
void br24radar_pi::NotifyRadarWindowViz() {
  m_notify_radar_window_viz = true;
  m_radar[0]->m_main_timer_timeout = 0;
}

void br24radar_pi::SetRadarWindowViz(bool reparent) {
  int r;
  for (r = 0; r < RADARS; r++) {
    bool showThisRadar = m_settings.show && m_settings.show_radar[r] && (r == 0 || m_settings.enable_dual_radar);
    bool showThisControl = m_settings.show && m_settings.show_radar_control[r] && (r == 0 || m_settings.enable_dual_radar);
    m_radar[r]->ShowRadarWindow(showThisRadar);
    m_radar[r]->ShowControlDialog(showThisControl, reparent);
    m_radar[r]->UpdateTransmitState();
  }

  SetCanvasContextMenuItemViz(m_context_menu_show_id, m_settings.show == 0);
  SetCanvasContextMenuItemViz(m_context_menu_hide_id, m_settings.show != 0);
  SetCanvasContextMenuItemGrey(m_context_menu_control_id, m_settings.show == 0);
  LOG_DIALOG(wxT("BR24radar_pi: RadarWindow show = %d window0=%d window1=%d"), m_settings.show, m_settings.show_radar[0],
             m_settings.show_radar[1]);
}

//********************************************************************************
// Operation Dialogs - Control, Manual, and Options

void br24radar_pi::ShowRadarControl(int radar, bool show, bool reparent) {
  LOG_DIALOG(wxT("BR24radar_pi: ShowRadarControl(%d, %d)"), radar, (int)show);
  m_settings.show_radar_control[radar] = show;
  m_radar[radar]->ShowControlDialog(show, reparent);
}

void br24radar_pi::OnControlDialogClose(RadarInfo *ri) {
  if (ri->m_control_dialog) {
    m_settings.control_pos[ri->m_radar] = ri->m_control_dialog->GetPosition();
  }
  m_settings.show_radar_control[ri->m_radar] = false;
  if (ri->m_control_dialog) {
    ri->m_control_dialog->HideDialog();
  }
}

void br24radar_pi::ConfirmGuardZoneBogeys() {
  m_guard_bogey_confirmed = true;  // This will stop the sound being repeated
}

//*******************************************************************************
// ToolBar Actions

int br24radar_pi::GetToolbarToolCount(void) { return 1; }

/*
 * The radar icon is clicked. In previous versions all sorts of behavior was linked to clicking on the button, which wasn't very
 * 'discoverable' -- hard to find out what your options are.
 * In this version there are two behaviors.
 * - If the radar windows are not shown:
 *    - If the radar overlay is active and the radar control dialog is not shown, we show that control dialog only.
 *    - Else show the radar windows.
 * - Else close all radar windows and control dialogs.
 *
 * that way all state decisions are visual, without extra timers.
 *
 */
void br24radar_pi::OnToolbarToolCallback(int id) {
  if (!m_initialized) {
    return;
  }

  LOG_DIALOG(wxT("BR24radar_pi: OnToolbarToolCallback"));

  if (m_pMessageBox->UpdateMessage(false)) {
    // Conditions for radar not satisfied, hide radar windows
    m_settings.show = 0;
    SetRadarWindowViz();
    return;
  }

  if (m_settings.show) {
    if (m_settings.chart_overlay >= 0 &&
        (!m_radar[m_settings.chart_overlay]->m_control_dialog || !m_radar[m_settings.chart_overlay]->m_control_dialog->IsShown())) {
      LOG_DIALOG(wxT("BR24radar_pi: OnToolbarToolCallback: Show control"));
      ShowRadarControl(m_settings.chart_overlay, true);
    } else {
      LOG_DIALOG(wxT("BR24radar_pi: OnToolbarToolCallback: Hide radar windows"));
      m_settings.show = 0;
      SetRadarWindowViz();
    }
  } else {
    LOG_DIALOG(wxT("BR24radar_pi: OnToolbarToolCallback: Show radar windows"));
    m_settings.show = 1;
    SetRadarWindowViz();
  }

  UpdateState();
}

void br24radar_pi::OnContextMenuItemCallback(int id) {
  if (id == m_context_menu_control_id) {
    bool done = false;
    if (m_settings.chart_overlay >= 0) {
      LOG_DIALOG(wxT("BR24radar_pi: OnToolbarToolCallback: overlay is active -> show control"));
      ShowRadarControl(m_settings.chart_overlay, true);
      done = true;
    } else {
      LOG_DIALOG(wxT("BR24radar_pi: OnToolbarToolCallback: show controls of visible radars"));
      for (int r = 0; r < RADARS; r++) {
        if (m_settings.show_radar[r]) {
          ShowRadarControl(r, true);
          done = true;
        }
      }
    }
    if (!done) {
      LOG_DIALOG(wxT("BR24radar_pi: OnToolbarToolCallback: nothing visible, make radar A overlay"));
      m_settings.chart_overlay = 0;
      ShowRadarControl(m_settings.chart_overlay, true);
    }
  } else if (id == m_context_menu_hide_id) {
    m_settings.show = 0;
    SetRadarWindowViz();
  } else if (id == m_context_menu_show_id) {
    m_settings.show = 1;
    SetRadarWindowViz();
  } else {
    wxLogError(wxT("BR24radar_pi: Unknown context menu item callback"));
  }
}

void br24radar_pi::PassHeadingToOpenCPN() {
  wxString nmea;
  char sentence[40];
  char checksum = 0;
  char *p;

  snprintf(sentence, sizeof(sentence), "APHDT,%.1f,M", m_hdt);

  for (p = sentence; *p; p++) {
    checksum ^= *p;
  }

  nmea.Printf(wxT("$%s*%02X\r\n"), sentence, (unsigned)checksum);
  LOG_TRANSMIT(wxT("BR24radar_pi: Passing heading '%s'"), nmea.c_str());
  PushNMEABuffer(nmea);
}

wxString br24radar_pi::GetGuardZoneText(RadarInfo *ri) {
  wxString text;

  if (m_settings.timed_idle) {
    time_t now = time(0);
    int left = m_idle_standby - now;
    if (left >= 0) {
      text = _("Standby in");
      text << wxString::Format(wxT(" %2d:%02d"), left / 60, left % 60);
    } else {
      left = m_idle_transmit - now;
      if (left >= 0) {
        text = _("Transmit in");
        text << wxString::Format(wxT(" %2d:%02d"), left / 60, left % 60);
        return text;
      }
    }
  }

  for (int z = 0; z < GUARD_ZONES; z++) {
    int bogeys = ri->m_guard_zone[z]->GetBogeyCount();
    if (bogeys > 0 || (m_guard_bogey_confirmed && bogeys == 0)) {
      if (text.length() > 0) {
        text << wxT("\n");
      }
      text << _("Zone") << wxT(" ") << z + 1 << wxT(": ") << bogeys;
      if (m_guard_bogey_confirmed) {
        text << wxT(" ") << _("(Confirmed)");
      }
    }
  }

  return text;
}

/**
 * Check any guard zones
 *
 */
void br24radar_pi::CheckGuardZoneBogeys(void) {
  bool bogeys_found = false;
  time_t now = time(0);
  wxString text;

  for (size_t r = 0; r < RADARS; r++) {
    if (m_settings.enable_dual_radar) {
      text << m_radar[r]->m_name;
      text << wxT(":\n");
    }
    if (m_radar[r]->m_state.value == RADAR_TRANSMIT) {
      bool bogeys_found_this_radar = false;

      for (size_t z = 0; z < GUARD_ZONES; z++) {
        int bogeys = m_radar[r]->m_guard_zone[z]->GetBogeyCount();
        if (bogeys > m_settings.guard_zone_threshold) {
          bogeys_found = true;
          bogeys_found_this_radar = true;
          m_settings.timed_idle = 0;  // reset timed idle to off
        }
        text << _(" Zone") << wxT(" ") << z + 1 << wxT(": ");
        if (bogeys > m_settings.guard_zone_threshold) {
          text << bogeys;
        } else if (bogeys >= 0) {
          text << wxT("(");
          text << bogeys;
          text << wxT(")");
        } else {
          text << wxT("-");
        }
        text << wxT("\n");
      }
      LOG_GUARD(wxT("BR24radar_pi: Radar %c: CheckGuardZoneBogeys found=%d confirmed=%d"), r + 'A', bogeys_found_this_radar,
                m_guard_bogey_confirmed);
    }
  }

  if (bogeys_found) {
    if (!m_guard_bogey_confirmed && TIMED_OUT(now, m_alarm_sound_timeout) && m_settings.guard_zone_timeout) {
      // If the last time is 10 seconds ago we ping a sound, unless the user
      // confirmed
      m_alarm_sound_timeout = now + m_settings.guard_zone_timeout;

      if (!m_settings.alert_audio_file.IsEmpty()) {
        PlugInPlaySound(m_settings.alert_audio_file);
      } else {
        wxBell();
      }
    }
    m_guard_bogey_seen = true;
    m_guard_bogey_timeout = 0;
  } else if (m_guard_bogey_seen) {  // First time here after bogey disappeared. Start timer.
    m_guard_bogey_timeout = now + CONFIRM_RESET_TIMEOUT;
    m_guard_bogey_seen = false;
    m_alarm_sound_timeout = 0;
  } else if (TIMED_OUT(now, m_guard_bogey_timeout)) {  // No bogeys and timer elapsed, now reset confirmed
    m_guard_bogey_confirmed = false;                   // Reset for next time we see bogeys
    m_alarm_sound_timeout = 0;
  }

  if (!m_guard_bogey_confirmed && m_alarm_sound_timeout > 0) {
    if (text.length() > 0) {
      text << wxT("\n");
    }
    text << _("Next alarm in");
    text << wxString::Format(wxT(" %d s"), m_alarm_sound_timeout - now);
  }

  if (bogeys_found && !m_bogey_dialog) {
    m_bogey_dialog = new GuardZoneBogey;
    m_bogey_dialog->Create(m_parent_window, this);
  }
  if (m_bogey_dialog) {
    m_bogey_dialog->ShowBogeys(text, bogeys_found, m_guard_bogey_confirmed);
  }
}

void br24radar_pi::RequestStateAllRadars(RadarState state) {
  for (size_t r = 0; r < RADARS; r++) {
    m_radar[r]->RequestRadarState(state);
  }
}

/**
 * See how TimedTransmit is doing.
 *
 * If the ON timer is running and has run out, start the radar and start an OFF timer.
 * If the OFF timer is running and has run out, stop the radar and start an ON timer.
 */
void br24radar_pi::CheckTimedTransmit(RadarState state) {
  if (m_settings.timed_idle == 0) {
    return;  // User does not want timed idle
  }

  if (state == RADAR_OFF) {
    return;  // Timers are just stuck at existing value if radar is off.
  }

  time_t now = time(0);

  if (state == RADAR_TRANSMIT) {
    if (TIMED_OUT(now, m_idle_standby)) {
      RequestStateAllRadars(RADAR_STANDBY);
      m_idle_transmit = now + m_settings.timed_idle * SECONDS_PER_TIMED_IDLE_SETTING;
    }
  } else {
    if (TIMED_OUT(now, m_idle_transmit)) {
      RequestStateAllRadars(RADAR_TRANSMIT);
      int burst = wxMax(m_settings.idle_run_time, SECONDS_PER_TRANSMIT_BURST);
      m_idle_standby = now + burst;
    }
  }
}

void br24radar_pi::SetRadarHeading(double heading, bool isTrue) {
  wxCriticalSectionLocker lock(m_exclusive);
  m_radar_heading = heading;
  m_radar_heading_true = isTrue;
}

// Notify
// ------
// Called once a second by the timer on radar[0].
//
// This checks if we need to ping the radar to keep it alive (or make it alive)

void br24radar_pi::Notify(void) {
  LOG_VERBOSE(wxT("BR24radar_pi: main timer"));

  time_t now = time(0);

<<<<<<< HEAD
  if (m_radar[0]->m_radar_type == RT_3G || m_radar[0]->m_radar_type == RT_BR24) {
    m_settings.enable_dual_radar = 0;
  }

=======
>>>>>>> 98f51839
  if (m_opengl_mode_changed || m_notify_radar_window_viz) {
    m_opengl_mode_changed = false;
    m_notify_radar_window_viz = false;
    SetRadarWindowViz(true);
  }

  {
    double radar_heading;
    bool radar_heading_true;
    {
      wxCriticalSectionLocker lock(m_exclusive);
      radar_heading = m_radar_heading;
      radar_heading_true = m_radar_heading_true;
      m_radar_heading = nanl("");
    }
    if (!wxIsNaN(radar_heading)) {
      if (radar_heading_true) {
        if (m_heading_source != HEADING_RADAR_HDT) {
          LOG_INFO(wxT("BR24radar_pi: Heading source is now RADAR (TRUE) (%d->%d)"), m_heading_source, HEADING_RADAR_HDT);
          m_heading_source = HEADING_RADAR_HDT;
        }
        if (m_heading_source == HEADING_RADAR_HDT) {
          m_hdt = radar_heading;
          m_hdt_timeout = now + HEADING_TIMEOUT;
        }
      } else {
        if (m_heading_source != HEADING_RADAR_HDM) {
          LOG_INFO(wxT("BR24radar_pi: Heading source is now RADAR (MAGNETIC) (%d->%d)"), m_heading_source, HEADING_RADAR_HDM);
          m_heading_source = HEADING_RADAR_HDM;
        }
        if (m_heading_source == HEADING_RADAR_HDM) {
          m_hdm = radar_heading;
          m_hdt = radar_heading + m_var;
          m_hdm_timeout = now + HEADING_TIMEOUT;
        }
      }
    }
  }

  if (m_bpos_set && TIMED_OUT(now, m_bpos_timestamp + WATCHDOG_TIMEOUT)) {
    // If the position data is 10s old reset our heading.
    // Note that the watchdog is continuously reset every time we receive a
    // heading.
    m_bpos_set = false;
    LOG_VERBOSE(wxT("BR24radar_pi: Lost Boat Position data"));
  }

  switch (m_heading_source) {
    case HEADING_NONE:
      break;
    case HEADING_FIX_COG:
    case HEADING_FIX_HDT:
    case HEADING_NMEA_HDT:
    case HEADING_RADAR_HDT:
      if (TIMED_OUT(now, m_hdt_timeout)) {
        // If the position data is 10s old reset our heading.
        // Note that the watchdog is continuously reset every time we receive a
        // heading
        m_heading_source = HEADING_NONE;
        LOG_VERBOSE(wxT("BR24radar_pi: Lost Heading data"));
      }
      break;
    case HEADING_FIX_HDM:
    case HEADING_NMEA_HDM:
    case HEADING_RADAR_HDM:
      if (TIMED_OUT(now, m_hdm_timeout)) {
        // If the position data is 10s old reset our heading.
        // Note that the watchdog is continuously reset every time we receive a
        // heading
        m_heading_source = HEADING_NONE;
        LOG_VERBOSE(wxT("BR24radar_pi: Lost Heading data"));
      }
      break;
  }

  if (m_var_source != VARIATION_SOURCE_NONE && TIMED_OUT(now, m_var_timeout)) {
    m_var_source = VARIATION_SOURCE_NONE;
    LOG_VERBOSE(wxT("BR24radar_pi: Lost Variation source"));
  }

  // Check the age of "radar_seen", if too old radar_seen = false
  bool any_data_seen = false;
  for (size_t r = 0; r < RADARS; r++) {
    if (m_radar[r]->m_state.value == RADAR_TRANSMIT) {
      any_data_seen = true;
    }
    m_radar[r]->UpdateTransmitState();
  }

  if (any_data_seen && m_settings.show) {
    CheckGuardZoneBogeys();
  }

  if (m_settings.pass_heading_to_opencpn && m_heading_source >= HEADING_RADAR_HDM) {
    PassHeadingToOpenCPN();
  }

  if (m_pMessageBox->IsShown() || (m_settings.verbose != 0)) {
    wxString t;
    for (size_t r = 0; r < RADARS; r++) {
      if (m_radar[r]->m_state.value != RADAR_OFF) {
        t << wxString::Format(wxT("%s\npackets %d/%d\nspokes %d/%d/%d\n"), m_radar[r]->m_name.c_str(),
                              m_radar[r]->m_statistics.packets, m_radar[r]->m_statistics.broken_packets,
                              m_radar[r]->m_statistics.spokes, m_radar[r]->m_statistics.broken_spokes,
                              m_radar[r]->m_statistics.missing_spokes);
      }
    }
    m_pMessageBox->SetStatisticsInfo(t);
    if (t.length() > 0) {
      t.Replace(wxT("\n"), wxT(" "));
      LOG_RECEIVE(wxT("BR24radar_pi: %s"), t.c_str());
    }
  }

  wxString info;
  switch (m_heading_source) {
    case HEADING_NONE:
    case HEADING_FIX_HDM:
    case HEADING_NMEA_HDM:
    case HEADING_RADAR_HDM:
      info = wxT("");
      break;
    case HEADING_FIX_COG:
      info = _("COG");
      break;
    case HEADING_FIX_HDT:
    case HEADING_NMEA_HDT:
      info = _("HDT");
      break;
    case HEADING_RADAR_HDT:
      info = _("RADAR");
      break;
  }
  if (info.Len() > 0 && !wxIsNaN(m_hdt)) {
    info << wxString::Format(wxT(" %3.1f"), m_hdt);
  }
  m_pMessageBox->SetTrueHeadingInfo(info);
  switch (m_heading_source) {
    case HEADING_NONE:
    case HEADING_FIX_COG:
    case HEADING_FIX_HDT:
    case HEADING_NMEA_HDT:
    case HEADING_RADAR_HDT:
      info = wxT("");
      break;
    case HEADING_FIX_HDM:
    case HEADING_NMEA_HDM:
      info = _("HDM");
      break;
    case HEADING_RADAR_HDM:
      info = _("RADAR");
      break;
  }
  if (info.Len() > 0 && !wxIsNaN(m_hdm)) {
    info << wxString::Format(wxT(" %3.1f"), m_hdm);
  }
  m_pMessageBox->SetMagHeadingInfo(info);
  m_pMessageBox->UpdateMessage(false);

  for (int r = 0; r < RADARS; r++) {
    m_radar[r]->UpdateControlState(false);
    m_radar[r]->m_statistics.broken_packets = 0;
    m_radar[r]->m_statistics.broken_spokes = 0;
    m_radar[r]->m_statistics.missing_spokes = 0;
    m_radar[r]->m_statistics.packets = 0;
    m_radar[r]->m_statistics.spokes = 0;
  }

  UpdateState();
}

void br24radar_pi::UpdateState(void) {
  RadarState state = RADAR_OFF;

  for (int r = 0; r < RADARS; r++) {
    state = wxMax(state, (RadarState)m_radar[r]->m_state.value);
  }
  if (state == RADAR_OFF) {
    m_toolbar_button = TB_SEARCHING;
  } else if (m_settings.show == false) {
    m_toolbar_button = TB_HIDDEN;
  } else if (state == RADAR_TRANSMIT) {
    m_toolbar_button = TB_ACTIVE;
  } else if (m_settings.timed_idle) {
    m_toolbar_button = TB_SEEN;
  } else {
    m_toolbar_button = TB_STANDBY;
  }
  CacheSetToolbarToolBitmaps();

  CheckTimedTransmit(state);
}

//**************************************************************************************************
// Radar Image Graphic Display Processes
//**************************************************************************************************

bool br24radar_pi::RenderOverlay(wxDC &dc, PlugIn_ViewPort *vp) {
  if (!m_initialized) {
    return true;
  }

  LOG_DIALOG(wxT("BR24radar_pi: RenderOverlay"));

  if (m_opengl_mode) {
    m_opengl_mode = false;
    // Can't hide/show the windows from here, this becomes recursive because the Chart display
    // is managed by wxAuiManager as well.
    m_opengl_mode_changed = true;
  }
  return true;
}

// Called by Plugin Manager on main system process cycle

bool br24radar_pi::RenderGLOverlay(wxGLContext *pcontext, PlugIn_ViewPort *vp) {
  if (!m_initialized) {
    return true;
  }

  LOG_DIALOG(wxT("BR24radar_pi: RenderGLOverlay"));
  m_opencpn_gl_context = pcontext;
  if (!m_opencpn_gl_context && !m_opencpn_gl_context_broken) {
    LOG_INFO(wxT("BR24radar_pi: OpenCPN does not pass OpenGL context. Resize of OpenCPN window may be broken!"));
  }
  m_opencpn_gl_context_broken = m_opencpn_gl_context == 0;

  if (!m_opengl_mode) {
    m_opengl_mode = true;
    // Can't hide/show the windows from here, this becomes recursive because the Chart display
    // is managed by wxAuiManager as well.
    m_opengl_mode_changed = true;
  }

  if (!m_settings.show                                                       // No radar shown
      || m_settings.chart_overlay < 0                                        // No overlay desired
      || m_radar[m_settings.chart_overlay]->m_state.value != RADAR_TRANSMIT  // Radar not transmitting
      || !m_bpos_set) {                                                      // No overlay possible (yet)
    return true;
  }

  // Always compute m_auto_range_meters, possibly needed by SendState() called
  // from DoTick().
  double max_distance = radar_distance(vp->lat_min, vp->lon_min, vp->lat_max, vp->lon_max, 'm');
  // max_distance is the length of the diagonal of the viewport. If the boat
  // were centered, the max length to the edge of the screen is exactly half that.
  double edge_distance = max_distance / 2.0;
  int auto_range_meters = (int)edge_distance;
  if (auto_range_meters < 50) {
    auto_range_meters = 50;
  }

  wxPoint boat_center;
  GetCanvasPixLL(vp, &boat_center, m_ownship_lat, m_ownship_lon);

  m_radar[m_settings.chart_overlay]->SetAutoRangeMeters(auto_range_meters);

  //    Calculate image scale factor
  double llat, llon, ulat, ulon, dist_y, v_scale_ppm;

  GetCanvasLLPix(vp, wxPoint(0, vp->pix_height - 1), &ulat, &ulon);  // is pix_height a mapable coordinate?
  GetCanvasLLPix(vp, wxPoint(0, 0), &llat, &llon);
  dist_y = radar_distance(llat, llon, ulat, ulon, 'm');  // Distance of height of display - meters
  v_scale_ppm = 1.0;
  if (dist_y > 0.) {
    // v_scale_ppm = vertical pixels per meter
    v_scale_ppm = vp->pix_height / dist_y;  // pixel height of screen div by equivalent meters
  }

  double rotation = fmod(rad2deg(vp->rotation + vp->skew * m_settings.skew_factor) + 720.0, 360);

  LOG_DIALOG(wxT("BR24radar_pi: RenderRadarOverlay lat=%g lon=%g v_scale_ppm=%g vp_rotation=%g skew=%g scale=%f rot=%g"), vp->clat,
             vp->clon, vp->view_scale_ppm, vp->rotation, vp->skew, vp->chart_scale, rotation);
  m_radar[m_settings.chart_overlay]->RenderRadarImage(boat_center, v_scale_ppm, rotation, true);

  return true;
}

//****************************************************************************

bool br24radar_pi::LoadConfig(void) {
  wxFileConfig *pConf = m_pconfig;
  int v, x, y;
  wxString s;

  if (pConf) {
    pConf->SetPath(wxT("Settings"));
    pConf->Read(wxT("OpenGL"), &m_opengl_mode, false);

    pConf->SetPath(wxT("/Plugins/BR24Radar"));

    if (pConf->Read(wxT("DisplayMode"), &v, 0)) {  // v1.3
      wxLogMessage(wxT("BR24radar_pi: Upgrading settings from v1.3 or lower"));
      pConf->Read(wxT("VerboseLog"), &m_settings.verbose, 0);
      m_settings.verbose = wxMin(m_settings.verbose, 1);                // Values over 1 are different now
      pConf->Read(wxT("RunTimeOnIdle"), &m_settings.idle_run_time, 2);  // Now is in seconds, not minutes
      m_settings.idle_run_time *= 60;

      for (int r = 0; r < RADARS; r++) {
        m_radar[r]->m_orientation.Update(0);
        m_radar[r]->m_boot_state.Update(0);
        SetControlValue(r, CT_TARGET_TRAILS, 0);
        m_settings.show_radar[r] = true;
        LOG_DIALOG(wxT("BR24radar_pi: LoadConfig: show_radar[%d]=%d"), r, v);
        wxString s = (r) ? wxT("B") : wxT("");

        for (int i = 0; i < GUARD_ZONES; i++) {
          double bearing;
          pConf->Read(wxString::Format(wxT("Zone%dStBrng%s"), i + 1, s), &bearing, 0.0);
          m_radar[r]->m_guard_zone[i]->m_start_bearing = SCALE_DEGREES_TO_RAW2048(bearing);
          pConf->Read(wxString::Format(wxT("Zone%dEndBrng%s"), i + 1, s), &bearing, 0.0);
          m_radar[r]->m_guard_zone[i]->m_end_bearing = SCALE_DEGREES_TO_RAW2048(bearing);
          pConf->Read(wxString::Format(wxT("Zone%dOuterRng%s"), i + 1, s), &m_radar[r]->m_guard_zone[i]->m_outer_range, 0);
          pConf->Read(wxString::Format(wxT("Zone%dInnerRng%s"), i + 1, s), &m_radar[r]->m_guard_zone[i]->m_inner_range, 0);
          pConf->Read(wxString::Format(wxT("Zone%dArcCirc%s"), i + 1, s), &v, 0);
          m_radar[r]->m_guard_zone[i]->SetType((GuardZoneType)v);
        }
      }
      pConf->Read(wxT("GuardZonePosX"), &x, 20);
      pConf->Read(wxT("GuardZonePosY"), &y, 170);
      m_settings.alarm_pos = wxPoint(x, y);
      pConf->Read(wxT("Enable_COG_heading"), &m_settings.enable_cog_heading, false);
    } else {
      pConf->Read(wxT("VerboseLog"), &m_settings.verbose, 0);
      pConf->Read(wxT("RunTimeOnIdle"), &m_settings.idle_run_time, 120);
      for (int r = 0; r < RADARS; r++) {
        pConf->Read(wxString::Format(wxT("Radar%dRotation"), r), &v, 0);
        m_radar[r]->m_orientation.Update(v);
        pConf->Read(wxString::Format(wxT("Radar%dTransmit"), r), &v, 0);
        m_radar[r]->m_boot_state.Update(v);

        pConf->Read(wxString::Format(wxT("Radar%dTrails"), r), &v, 0);
        SetControlValue(r, CT_TARGET_TRAILS, v);
        pConf->Read(wxString::Format(wxT("Radar%dTrueMotion"), r), &v, 0);
        SetControlValue(r, CT_TRAILS_MOTION, v);
        pConf->Read(wxString::Format(wxT("Radar%dWindowShow"), r), &m_settings.show_radar[r], r ? false : true);
        pConf->Read(wxString::Format(wxT("Radar%dWindowPosX"), r), &x, 30 + 540 * r);
        pConf->Read(wxString::Format(wxT("Radar%dWindowPosY"), r), &y, 120);
        m_settings.window_pos[r] = wxPoint(x, y);
        pConf->Read(wxString::Format(wxT("Radar%dControlShow"), r), &m_settings.show_radar_control[r], false);
        pConf->Read(wxString::Format(wxT("Radar%dControlPosX"), r), &x, OFFSCREEN_CONTROL_X);
        pConf->Read(wxString::Format(wxT("Radar%dControlPosY"), r), &y, OFFSCREEN_CONTROL_Y);
        m_settings.control_pos[r] = wxPoint(x, y);
        LOG_DIALOG(wxT("BR24radar_pi: LoadConfig: show_radar[%d]=%d control=%d,%d"), r, v, x, y);
        for (int i = 0; i < GUARD_ZONES; i++) {
          pConf->Read(wxString::Format(wxT("Radar%dZone%dStartBearing"), r, i), &m_radar[r]->m_guard_zone[i]->m_start_bearing, 0);
          pConf->Read(wxString::Format(wxT("Radar%dZone%dEndBearing"), r, i), &m_radar[r]->m_guard_zone[i]->m_end_bearing, 0);
          pConf->Read(wxString::Format(wxT("Radar%dZone%dOuterRange"), r, i), &m_radar[r]->m_guard_zone[i]->m_outer_range, 0);
          pConf->Read(wxString::Format(wxT("Radar%dZone%dInnerRange"), r, i), &m_radar[r]->m_guard_zone[i]->m_inner_range, 0);
          pConf->Read(wxString::Format(wxT("Radar%dZone%dFilter"), r, i), &m_radar[r]->m_guard_zone[i]->m_multi_sweep_filter, 0);
          pConf->Read(wxString::Format(wxT("Radar%dZone%dType"), r, i), &v, 0);
          m_radar[r]->m_guard_zone[i]->SetType((GuardZoneType)v);
        }
      }
      pConf->Read(wxT("AlarmPosX"), &x, 25);
      pConf->Read(wxT("AlarmPosY"), &y, 175);
      m_settings.alarm_pos = wxPoint(x, y);
      pConf->Read(wxT("EnableCOGHeading"), &m_settings.enable_cog_heading, false);
    }

    pConf->Read(wxT("AlertAudioFile"), &m_settings.alert_audio_file, m_shareLocn + wxT("alarm.wav"));
    pConf->Read(wxT("ChartOverlay"), &m_settings.chart_overlay, 0);
    pConf->Read(wxT("ColourStrong"), &s, "rgb(255,0,0)");
    m_settings.strong_colour = wxColour(s);
    pConf->Read(wxT("ColourIntermediate"), &s, "rgb(0,255,0)");
    m_settings.intermediate_colour = wxColour(s);
    pConf->Read(wxT("ColourWeak"), &s, "rgb(0,0,255)");
    m_settings.weak_colour = wxColour(s);
    pConf->Read(wxT("DrawingMethod"), &m_settings.drawing_method, 0);
    pConf->Read(wxT("EmulatorOn"), &m_settings.emulator_on, false);
    pConf->Read(wxT("EnableDualRadar"), &m_settings.enable_dual_radar, false);
    pConf->Read(wxT("GuardZoneDebugInc"), &m_settings.guard_zone_debug_inc, 0);
    pConf->Read(wxT("GuardZoneOnOverlay"), &m_settings.guard_zone_on_overlay, true);
    pConf->Read(wxT("GuardZoneTimeout"), &m_settings.guard_zone_timeout, 30);
    pConf->Read(wxT("GuardZonesRenderStyle"), &m_settings.guard_zone_render_style, 0);
    pConf->Read(wxT("GuardZonesThreshold"), &m_settings.guard_zone_threshold, 5L);
    pConf->Read(wxT("IgnoreRadarHeading"), &m_settings.ignore_radar_heading, 0);
    pConf->Read(wxT("MainBangSize"), &m_settings.main_bang_size, 0);
    pConf->Read(wxT("MenuAutoHide"), &m_settings.menu_auto_hide, 0);
    pConf->Read(wxT("PassHeadingToOCPN"), &m_settings.pass_heading_to_opencpn, false);
    pConf->Read(wxT("RadarInterface"), &m_settings.mcast_address);
    pConf->Read(wxT("RangeUnits"), &v, 0);
    m_settings.range_units = (RangeUnits)wxMax(wxMin(v, 1), 0);
    m_settings.range_unit_meters = (m_settings.range_units == RANGE_METRIC) ? 1000 : 1852;
    pConf->Read(wxT("Refreshrate"), &m_settings.refreshrate, 3);
    pConf->Read(wxT("ReverseZoom"), &m_settings.reverse_zoom, false);
    pConf->Read(wxT("ScanMaxAge"), &m_settings.max_age, 6);
    pConf->Read(wxT("Show"), &m_settings.show, true);
    pConf->Read(wxT("SkewFactor"), &m_settings.skew_factor, 1);
    pConf->Read(wxT("ThresholdBlue"), &m_settings.threshold_blue, 50);
    // Make room for BLOB_HISTORY_MAX history values
    m_settings.threshold_blue = MAX(m_settings.threshold_blue, BLOB_HISTORY_MAX + 1);
    pConf->Read(wxT("ThresholdGreen"), &m_settings.threshold_green, 100);
    pConf->Read(wxT("ThresholdMultiSweep"), &m_settings.threshold_multi_sweep, 20);
    pConf->Read(wxT("ThresholdRed"), &m_settings.threshold_red, 200);
    pConf->Read(wxT("TrailColourStart"), &s, "rgb(255,255,255)");
    m_settings.trail_start_colour = wxColour(s);
    pConf->Read(wxT("TrailColourEnd"), &s, "rgb(63,63,63)");
    m_settings.trail_end_colour = wxColour(s);
    pConf->Read(wxT("TrailsOnOverlay"), &m_settings.trails_on_overlay, false);
    pConf->Read(wxT("Transparency"), &m_settings.overlay_transparency, DEFAULT_OVERLAY_TRANSPARENCY);

    m_settings.max_age = wxMax(wxMin(m_settings.max_age, MAX_AGE), MIN_AGE);
    m_settings.refreshrate = wxMax(wxMin(m_settings.refreshrate, 5), 1);

    SaveConfig();
    return true;
  }
  return false;
}

bool br24radar_pi::SaveConfig(void) {
  wxFileConfig *pConf = m_pconfig;

  if (pConf) {
    pConf->DeleteGroup(wxT("/Plugins/BR24Radar"));
    pConf->SetPath(wxT("/Plugins/BR24Radar"));

    pConf->Write(wxT("AlarmPosX"), m_settings.alarm_pos.x);
    pConf->Write(wxT("AlarmPosY"), m_settings.alarm_pos.y);
    pConf->Write(wxT("AlertAudioFile"), m_settings.alert_audio_file);
    pConf->Write(wxT("ChartOverlay"), m_settings.chart_overlay);
    pConf->Write(wxT("DrawingMethod"), m_settings.drawing_method);
    pConf->Write(wxT("EmulatorOn"), m_settings.emulator_on);
    pConf->Write(wxT("EnableCOGHeading"), m_settings.enable_cog_heading);
    pConf->Write(wxT("EnableDualRadar"), m_settings.enable_dual_radar);
    pConf->Write(wxT("GuardZoneDebugInc"), m_settings.guard_zone_debug_inc);
    pConf->Write(wxT("GuardZoneOnOverlay"), m_settings.guard_zone_on_overlay);
    pConf->Write(wxT("GuardZoneTimeout"), m_settings.guard_zone_timeout);
    pConf->Write(wxT("GuardZonesRenderStyle"), m_settings.guard_zone_render_style);
    pConf->Write(wxT("GuardZonesThreshold"), m_settings.guard_zone_threshold);
    pConf->Write(wxT("IgnoreRadarHeading"), m_settings.ignore_radar_heading);
    pConf->Write(wxT("MainBangSize"), m_settings.main_bang_size);
    pConf->Write(wxT("MenuAutoHide"), m_settings.menu_auto_hide);
    pConf->Write(wxT("PassHeadingToOCPN"), m_settings.pass_heading_to_opencpn);
    pConf->Write(wxT("RadarInterface"), m_settings.mcast_address);
    pConf->Write(wxT("RangeUnits"), (int)m_settings.range_units);
    pConf->Write(wxT("Refreshrate"), m_settings.refreshrate);
    pConf->Write(wxT("ReverseZoom"), m_settings.reverse_zoom);
    pConf->Write(wxT("RunTimeOnIdle"), m_settings.idle_run_time);
    pConf->Write(wxT("ScanMaxAge"), m_settings.max_age);
    pConf->Write(wxT("Show"), m_settings.show);
    pConf->Write(wxT("SkewFactor"), m_settings.skew_factor);
    pConf->Write(wxT("ThresholdBlue"), m_settings.threshold_blue);
    pConf->Write(wxT("ThresholdGreen"), m_settings.threshold_green);
    pConf->Write(wxT("ThresholdMultiSweep"), m_settings.threshold_multi_sweep);
    pConf->Write(wxT("ThresholdRed"), m_settings.threshold_red);
    pConf->Write(wxT("TrailColourStart"), m_settings.trail_start_colour.GetAsString());
    pConf->Write(wxT("TrailColourEnd"), m_settings.trail_end_colour.GetAsString());
    pConf->Write(wxT("TrailsOnOverlay"), m_settings.trails_on_overlay);
    pConf->Write(wxT("Transparency"), m_settings.overlay_transparency);
    pConf->Write(wxT("VerboseLog"), m_settings.verbose);

    for (int r = 0; r < RADARS; r++) {
      pConf->Write(wxString::Format(wxT("Radar%dRotation"), r), m_radar[r]->m_orientation.value);
      pConf->Write(wxString::Format(wxT("Radar%dTransmit"), r), m_radar[r]->m_state.value);
      pConf->Write(wxString::Format(wxT("Radar%dWindowShow"), r), m_settings.show_radar[r]);
      pConf->Write(wxString::Format(wxT("Radar%dControlShow"), r), m_settings.show_radar_control[r]);
      pConf->Write(wxString::Format(wxT("Radar%dTrails"), r), m_radar[r]->m_target_trails.value);
      pConf->Write(wxString::Format(wxT("Radar%dTrueMotion"), r), m_radar[r]->m_trails_motion.value);
      pConf->Write(wxString::Format(wxT("Radar%dWindowPosX"), r), m_settings.window_pos[r].x);
      pConf->Write(wxString::Format(wxT("Radar%dWindowPosY"), r), m_settings.window_pos[r].y);
      pConf->Write(wxString::Format(wxT("Radar%dControlPosX"), r), m_settings.control_pos[r].x);
      pConf->Write(wxString::Format(wxT("Radar%dControlPosY"), r), m_settings.control_pos[r].y);

      // LOG_DIALOG(wxT("BR24radar_pi: SaveConfig: show_radar[%d]=%d"), r, m_settings.show_radar[r]);
      for (int i = 0; i < GUARD_ZONES; i++) {
        pConf->Write(wxString::Format(wxT("Radar%dZone%dStartBearing"), r, i), m_radar[r]->m_guard_zone[i]->m_start_bearing);
        pConf->Write(wxString::Format(wxT("Radar%dZone%dEndBearing"), r, i), m_radar[r]->m_guard_zone[i]->m_end_bearing);
        pConf->Write(wxString::Format(wxT("Radar%dZone%dOuterRange"), r, i), m_radar[r]->m_guard_zone[i]->m_outer_range);
        pConf->Write(wxString::Format(wxT("Radar%dZone%dInnerRange"), r, i), m_radar[r]->m_guard_zone[i]->m_inner_range);
        pConf->Write(wxString::Format(wxT("Radar%dZone%dType"), r, i), (int)m_radar[r]->m_guard_zone[i]->m_type);
        pConf->Write(wxString::Format(wxT("Radar%dZone%dFilter"), r, i), m_radar[r]->m_guard_zone[i]->m_multi_sweep_filter);
      }
    }

    pConf->Flush();
    // LOG_VERBOSE(wxT("BR24radar_pi: Saved settings"));
    return true;
  }

  return false;
}

void br24radar_pi::SetMcastIPAddress(wxString &address) {
  {
    wxCriticalSectionLocker lock(m_exclusive);

    m_settings.mcast_address = address;
  }
  if (m_pMessageBox) {
    m_pMessageBox->SetMcastIPAddress(address);
  }
}

// Positional Data passed from NMEA to plugin
void br24radar_pi::SetPositionFix(PlugIn_Position_Fix &pfix) {}

void br24radar_pi::SetPositionFixEx(PlugIn_Position_Fix_Ex &pfix) {
  time_t now = time(0);
  wxString info;

  if (m_var_source <= VARIATION_SOURCE_FIX && !wxIsNaN(pfix.Var) && (fabs(pfix.Var) > 0.0 || m_var == 0.0)) {
    if (m_var_source < VARIATION_SOURCE_FIX || fabs(pfix.Var - m_var) > 0.05) {
      LOG_VERBOSE(wxT("BR24radar_pi: Position fix provides new magnetic variation %f"), pfix.Var);
      if (m_pMessageBox->IsShown()) {
        info = _("GPS");
        info << wxT(" ") << wxString::Format(wxT("%2.1f"), m_var);
        m_pMessageBox->SetVariationInfo(info);
      }
    }
    m_var = pfix.Var;
    m_var_source = VARIATION_SOURCE_FIX;
    m_var_timeout = now + WATCHDOG_TIMEOUT;
  }

  LOG_VERBOSE(wxT("BR24radar_pi: SetPositionFixEx var=%f var_wd=%d"), pfix.Var, NOT_TIMED_OUT(now, m_var_timeout));

  if (!wxIsNaN(pfix.Hdt)) {
    if (m_heading_source < HEADING_FIX_HDT) {
      LOG_INFO(wxT("BR24radar_pi: Heading source is now HDT from OpenCPN (%d->%d)"), m_heading_source, HEADING_FIX_HDT);
      m_heading_source = HEADING_FIX_HDT;
    }
    if (m_heading_source == HEADING_FIX_HDT) {
      m_hdt = pfix.Hdt;
      m_hdt_timeout = now + HEADING_TIMEOUT;
    }
  } else if (!wxIsNaN(pfix.Hdm) && NOT_TIMED_OUT(now, m_var_timeout)) {
    if (m_heading_source < HEADING_FIX_HDM) {
      LOG_INFO(wxT("BR24radar_pi: Heading source is now HDM from OpenCPN + VAR (%d->%d)"), m_heading_source, HEADING_FIX_HDM);
      m_heading_source = HEADING_FIX_HDM;
    }
    if (m_heading_source == HEADING_FIX_HDM) {
      m_hdm = pfix.Hdm;
      m_hdt = pfix.Hdm + m_var;
      m_hdm_timeout = now + HEADING_TIMEOUT;
    }
  } else if (!wxIsNaN(pfix.Cog) && m_settings.enable_cog_heading) {
    if (m_heading_source < HEADING_FIX_COG) {
      LOG_INFO(wxT("BR24radar_pi: Heading source is now COG from OpenCPN (%d->%d)"), m_heading_source, HEADING_FIX_COG);
      m_heading_source = HEADING_FIX_COG;
    }
    if (m_heading_source == HEADING_FIX_COG) {
      m_hdt = pfix.Cog;
      m_hdt_timeout = now + HEADING_TIMEOUT;
    }
  }

  if (pfix.FixTime > 0 && NOT_TIMED_OUT(now, pfix.FixTime + WATCHDOG_TIMEOUT)) {
    m_ownship_lat = pfix.Lat;
    m_ownship_lon = pfix.Lon;
    if (!m_bpos_set) {
      LOG_INFO(wxT("BR24radar_pi: GPS position is now known"));
    }
    m_bpos_set = true;
    m_bpos_timestamp = now;
  }
}

void br24radar_pi::SetPluginMessage(wxString &message_id, wxString &message_body) {
  static const wxString WMM_VARIATION_BOAT = wxString(_T("WMM_VARIATION_BOAT"));
  wxString info;

  if (message_id.Cmp(WMM_VARIATION_BOAT) == 0) {
    wxJSONReader reader;
    wxJSONValue message;
    if (!reader.Parse(message_body, &message)) {
      wxJSONValue defaultValue(360);
      double variation = message.Get(_T("Decl"), defaultValue).AsDouble();

      if (variation != 360.0) {
        if (m_var_source != VARIATION_SOURCE_WMM) {
          LOG_INFO(wxT("BR24radar_pi: WMM plugin provides new magnetic variation %f"), variation);
        }
        m_var = variation;
        m_var_source = VARIATION_SOURCE_WMM;
        m_var_timeout = time(0) + WATCHDOG_TIMEOUT;
        if (m_pMessageBox->IsShown()) {
          info = _("WMM");
          info << wxT(" ") << wxString::Format(wxT("%2.1f"), m_var);
          m_pMessageBox->SetVariationInfo(info);
        }
      }
    }
  }
}

bool br24radar_pi::SetControlValue(int radar, ControlType controlType, int value) {  // sends the command to the radar
  LOG_TRANSMIT(wxT("BR24radar_pi: %s set %s = %d"), m_radar[radar]->m_name.c_str(), ControlTypeNames[controlType].c_str(), value);
  switch (controlType) {
    case CT_TRANSPARENCY: {
      m_settings.overlay_transparency = value;
      return true;
    }
    case CT_SCAN_AGE: {
      m_settings.max_age = value;
      return true;
    }
    case CT_TIMED_IDLE: {
      m_settings.timed_idle = value;
      m_idle_standby = time(0) + 5;
      m_idle_transmit = 0;
      CheckTimedTransmit(RADAR_TRANSMIT);
      return true;
    }
    case CT_REFRESHRATE: {
      m_settings.refreshrate = value;
      return true;
    }
    case CT_TARGET_TRAILS: {
      m_radar[radar]->m_target_trails.Update(value);
      m_radar[radar]->ComputeColourMap();
      m_radar[radar]->ComputeTargetTrails();
      return true;
    }
    case CT_TRAILS_MOTION: {
      m_radar[radar]->m_trails_motion.Update(value);
      return true;
    }
    case CT_MAIN_BANG_SIZE: {
      m_settings.main_bang_size = value;
      return true;
    }

    default: {
      if (m_radar[radar]->SetControlValue(controlType, value)) {
        return true;
      }
    }
  }
  wxLogError(wxT("BR24radar_pi: %s unhandled control setting for control %s"), m_radar[radar]->m_name.c_str(),
             ControlTypeNames[controlType].c_str());
  return false;
}

//*****************************************************************************************************
void br24radar_pi::CacheSetToolbarToolBitmaps() {
  if (m_toolbar_button == m_sent_toolbar_button) {
    return;  // no change needed
  }

  wxString icon;

  switch (m_toolbar_button) {
    case TB_NONE:
    case TB_HIDDEN:
      icon = m_shareLocn + wxT("radar_hidden.svg");
      break;

    case TB_SEEN:
      icon = m_shareLocn + wxT("radar_seen.svg");
      break;

    case TB_STANDBY:
      icon = m_shareLocn + wxT("radar_standby.svg");
      break;

    case TB_SEARCHING:
      icon = m_shareLocn + wxT("radar_searching.svg");
      break;

    case TB_ACTIVE:
      icon = m_shareLocn + wxT("radar_active.svg");
      break;
  }
  SetToolbarToolBitmapsSVG(m_tool_id, icon, icon, icon);
  m_sent_toolbar_button = m_toolbar_button;
}

/*
   SetNMEASentence is used to speed up rotation and variation
   detection if SetPositionEx() is not called very often. This will
   be the case if you have a high speed heading sensor (for instance, 2 to 20
   Hz)
   but only a 1 Hz GPS update.
*/

void br24radar_pi::SetNMEASentence(wxString &sentence) {
  m_NMEA0183 << sentence;
  time_t now = time(0);
  double hdm = nan("");
  double hdt = nan("");
  double var;

  LOG_RECEIVE(wxT("BR24radar_pi: SetNMEASentence %s"), sentence.c_str());

  if (m_NMEA0183.PreParse()) {
    if (m_NMEA0183.LastSentenceIDReceived == _T("HDG") && m_NMEA0183.Parse()) {
      if (!wxIsNaN(m_NMEA0183.Hdg.MagneticVariationDegrees)) {
        if (m_NMEA0183.Hdg.MagneticVariationDirection == East) {
          var = +m_NMEA0183.Hdg.MagneticVariationDegrees;
        } else {
          var = -m_NMEA0183.Hdg.MagneticVariationDegrees;
        }
        if (fabs(var - m_var) >= 0.05 && m_var_source <= VARIATION_SOURCE_NMEA) {
          LOG_INFO(wxT("BR24radar_pi: NMEA provides new magnetic variation %f from %s"), var, sentence.c_str());
          m_var = var;
          m_var_source = VARIATION_SOURCE_NMEA;
          m_var_timeout = now + WATCHDOG_TIMEOUT;
          wxString info = _("NMEA");
          info << wxT(" ") << wxString::Format(wxT("%2.1f"), m_var);
          m_pMessageBox->SetVariationInfo(info);
        }
      }

      if (!wxIsNaN(m_NMEA0183.Hdg.MagneticSensorHeadingDegrees)) {
        hdm = m_NMEA0183.Hdg.MagneticSensorHeadingDegrees;
      }
    } else if (m_NMEA0183.LastSentenceIDReceived == _T("HDM") && m_NMEA0183.Parse() && !wxIsNaN(m_NMEA0183.Hdm.DegreesMagnetic)) {
      hdm = m_NMEA0183.Hdm.DegreesMagnetic;
    } else if (m_NMEA0183.LastSentenceIDReceived == _T("HDT") && m_NMEA0183.Parse() && !wxIsNaN(m_NMEA0183.Hdt.DegreesTrue)) {
      hdt = m_NMEA0183.Hdt.DegreesTrue;
    }
  }

  if (!wxIsNaN(hdt)) {
    if (m_heading_source < HEADING_NMEA_HDT) {
      LOG_INFO(wxT("BR24radar_pi: Heading source is now HDT %d from NMEA %s (%d->%d)"), m_hdt, sentence.c_str(), m_heading_source,
               HEADING_NMEA_HDT);
      m_heading_source = HEADING_NMEA_HDT;
    }
    if (m_heading_source == HEADING_NMEA_HDT) {
      m_hdt = hdt;
      m_hdt_timeout = now + HEADING_TIMEOUT;
    }
  } else if (!wxIsNaN(hdm) && NOT_TIMED_OUT(now, m_var_timeout)) {
    if (m_heading_source < HEADING_NMEA_HDM) {
      LOG_INFO(wxT("BR24radar_pi: Heading source is now HDM %f + VAR %f from NMEA %s (%d->%d)"), hdm, m_var, sentence.c_str(),
               m_heading_source, HEADING_NMEA_HDT);
      m_heading_source = HEADING_NMEA_HDM;
    }
    if (m_heading_source == HEADING_NMEA_HDM) {
      m_hdm = hdm;
      m_hdt = hdm + m_var;
      m_hdm_timeout = now + HEADING_TIMEOUT;
    }
  }
}

void br24radar_pi::SetCursorLatLon(double lat, double lon) {
  m_cursor_lat = lat;
  m_cursor_lon = lon;
}

bool br24radar_pi::MouseEventHook(wxMouseEvent &event) {
  if (event.LeftDown()) {
    for (int r = 0; r < RADARS; r++) {
      m_radar[r]->SetMouseLatLon(m_cursor_lat, m_cursor_lon);
    }
  }
  return false;
}

PLUGIN_END_NAMESPACE<|MERGE_RESOLUTION|>--- conflicted
+++ resolved
@@ -682,13 +682,6 @@
 
   time_t now = time(0);
 
-<<<<<<< HEAD
-  if (m_radar[0]->m_radar_type == RT_3G || m_radar[0]->m_radar_type == RT_BR24) {
-    m_settings.enable_dual_radar = 0;
-  }
-
-=======
->>>>>>> 98f51839
   if (m_opengl_mode_changed || m_notify_radar_window_viz) {
     m_opengl_mode_changed = false;
     m_notify_radar_window_viz = false;
