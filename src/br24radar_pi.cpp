--- conflicted
+++ resolved
@@ -1029,16 +1029,10 @@
       pConf->Write(wxString::Format(wxT("Radar%dTransmit"), r), m_radar[r]->m_state.value);
       pConf->Write(wxString::Format(wxT("Radar%dWindowShow"), r), m_settings.show_radar[r]);
       pConf->Write(wxString::Format(wxT("Radar%dControlShow"), r), m_settings.show_radar_control[r]);
-<<<<<<< HEAD
-      pConf->Write(wxString::Format(wxT("Radar%dTrails"), r), m_radar[r]->target_trails.value);
-      pConf->Write(wxString::Format(wxT("Radar%dTrueMotion"), r), m_radar[r]->true_motion.value);
-      if (m_radar[r]->control_dialog) {
-        m_settings.control_pos[r] = m_radar[r]->control_dialog->GetPosition();
-=======
       pConf->Write(wxString::Format(wxT("Radar%dTrails"), r), m_radar[r]->m_target_trails.value);
+      pConf->Write(wxString::Format(wxT("Radar%dTrueMotion"), r), m_radar[r]->m_true_motion.value); 
       if (m_radar[r]->m_control_dialog) {
         m_settings.control_pos[r] = m_radar[r]->m_control_dialog->GetPosition();
->>>>>>> 8d30ba33
       }
       pConf->Write(wxString::Format(wxT("Radar%dControlPosX"), r), m_settings.control_pos[r].x);
       pConf->Write(wxString::Format(wxT("Radar%dControlPosY"), r), m_settings.control_pos[r].y);
@@ -1210,7 +1204,7 @@
       return true;
     }
     case CT_TRUE_MOTION: {
-      m_radar[radar]->true_motion.Update(value);
+      m_radar[radar]->m_true_motion.Update(value);
       return true;
     }
 
