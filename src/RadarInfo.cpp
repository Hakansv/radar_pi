--- conflicted
+++ resolved
@@ -329,13 +329,10 @@
   LOG_VERBOSE(wxT("BR24radar_pi: reset spokes, history and trails"));
 
   memset(zap, 0, sizeof(zap));
-<<<<<<< HEAD
-  memset(history, 0, sizeof(history));
-  memset(trails.trails, 0, sizeof(trails));
-=======
   memset(m_history, 0, sizeof(m_history));
-  memset(m_trails, 0, sizeof(m_trails));
->>>>>>> 8d30ba33
+  memset(m_trails.trails, 0, sizeof(m_trails));
+  
+//  memset(m_trails, 0, sizeof(m_trails));
 
   if (m_draw_panel.draw) {
     for (size_t r = 0; r < LINES_PER_ROTATION; r++) {
@@ -418,26 +415,19 @@
     m_draw_overlay.draw->ProcessRadarSpoke(m_pi->m_settings.overlay_transparency, bearing, data, len);
   }
 
-<<<<<<< HEAD
   // Trail section follows
-=======
+
   if (m_target_trails.value != 0 && m_pi->m_settings.display_option == 1) {
-    for (size_t radius = 0; radius < len; radius++) {
-      UINT8 *trail = &m_trails[angle][radius];
->>>>>>> 8d30ba33
-
-  if (target_trails.value != 0 && m_pi->m_settings.display_option == 1) {
       PolarToCartesianLookupTable* polarLookup;
       polarLookup = GetPolarToCartesianLookupTable();
       static UINT8 timer = 0;
       if (timer % 16 == 0){      // run 1 out of 16 spokes
-          if (true_motion.value) UpdateTrailPosition();
+          if (m_true_motion.value) UpdateTrailPosition();
       }
       timer++;
 
       for (size_t radius = 0; radius < len; radius++) {
-      //    UINT8 *trail = &trails.trails[m_polarLookup->inty[angle][radius] + RETURNS_PER_LINE][m_polarLookup->intx[angle][radius] + RETURNS_PER_LINE];
-          UINT8 *trail = &trails.trails[polarLookup->intx[bearing][radius] + RETURNS_PER_LINE][polarLookup->inty[bearing][radius] + RETURNS_PER_LINE];
+          UINT8 *trail = &m_trails.trails[polarLookup->intx[bearing][radius] + RETURNS_PER_LINE][polarLookup->inty[bearing][radius] + RETURNS_PER_LINE];
           // map the origin in the middle of the trails image
           if (data[radius] >= weakest_normal_blob) {
               *trail = 1;
@@ -464,20 +454,17 @@
 
 void RadarInfo::UpdateTrailPosition(){
     if (!m_pi->m_bpos_set || m_pi->m_heading_source == HEADING_NONE){
-        // no position or heading, true motion not possible, so turn off the control
-         // but no warning for the user....
-        true_motion.value = 0;
-        true_motion.mod = 1;
-        wxLogMessage(wxT("$$$ no heading true motion value %i"), true_motion.value);
+        
+        
         return;
     }
 
     //	time_t now = time(0);
-    if (trails.lat != m_pi->m_ownship_lat || trails.lon != m_pi->m_ownship_lon){  // new position received
-        m_dif_lat = trails.lat - m_pi->m_ownship_lat;
-        m_dif_lon = trails.lon - m_pi->m_ownship_lon;
-        trails.lat = m_pi->m_ownship_lat;
-        trails.lon = m_pi->m_ownship_lon;
+    if (m_trails.lat != m_pi->m_ownship_lat || m_trails.lon != m_pi->m_ownship_lon){  // new position received
+        m_dif_lat = m_trails.lat - m_pi->m_ownship_lat;
+        m_dif_lon = m_trails.lon - m_pi->m_ownship_lon;
+        m_trails.lat = m_pi->m_ownship_lat;
+        m_trails.lon = m_pi->m_ownship_lon;
     }
     else{
         return;
@@ -491,9 +478,9 @@
 
     // number of units that the trail image should be shifted 
     if (abs(shift_lat) >= TRAILS_SIZE || abs(shift_lon) >= TRAILS_SIZE){
-        memset(trails.trails, 0, sizeof(trails.trails));
-        trails.lat = m_pi->m_ownship_lat;
-        trails.lon = m_pi->m_ownship_lon;
+        memset(m_trails.trails, 0, sizeof(m_trails.trails));
+        m_trails.lat = m_pi->m_ownship_lat;
+        m_trails.lon = m_pi->m_ownship_lon;
         m_fraction_dif_lat = 0.;
         m_fraction_dif_lon = 0.;
         return;
@@ -501,24 +488,24 @@
 
     if (shift_lon > 0){
         for (int i = 0; i < TRAILS_SIZE; i++){
-            memmove(&trails.trails[i][shift_lon], &trails.trails[i][0], TRAILS_SIZE - shift_lon);
-            memset(&trails.trails[i][0], 0, shift_lon);
+            memmove(&m_trails.trails[i][shift_lon], &m_trails.trails[i][0], TRAILS_SIZE - shift_lon);
+            memset(&m_trails.trails[i][0], 0, shift_lon);
         }
     }
     if (shift_lon < 0){
         for (int i = 0; i < TRAILS_SIZE; i++){
-            memmove(&trails.trails[i][0], &trails.trails[i][-shift_lon], TRAILS_SIZE + shift_lon);
-            memset(&trails.trails[i][TRAILS_SIZE + shift_lon], 0, -shift_lon);
+            memmove(&m_trails.trails[i][0], &m_trails.trails[i][-shift_lon], TRAILS_SIZE + shift_lon);
+            memset(&m_trails.trails[i][TRAILS_SIZE + shift_lon], 0, -shift_lon);
         }
     }
 
     if (shift_lat > 0){
-        memmove(&trails.trails[shift_lat][0], &trails.trails[0][0], TRAILS_SIZE * (TRAILS_SIZE - shift_lat));
-        memset(&trails.trails[0][0], 0, TRAILS_SIZE * shift_lat);
+        memmove(&m_trails.trails[shift_lat][0], &m_trails.trails[0][0], TRAILS_SIZE * (TRAILS_SIZE - shift_lat));
+        memset(&m_trails.trails[0][0], 0, TRAILS_SIZE * shift_lat);
     }
     if (shift_lat < 0){
-        memmove(&trails.trails[0][0], &trails.trails[-shift_lat][0], TRAILS_SIZE * (TRAILS_SIZE + shift_lat));
-        memset(&trails.trails[TRAILS_SIZE + shift_lat][0], 0, -TRAILS_SIZE * shift_lat);
+        memmove(&m_trails.trails[0][0], &m_trails.trails[-shift_lat][0], TRAILS_SIZE * (TRAILS_SIZE + shift_lat));
+        memset(&m_trails.trails[TRAILS_SIZE + shift_lat][0], 0, -TRAILS_SIZE * shift_lat);
     }
 }
 
@@ -996,11 +983,9 @@
   }
 }
 
-<<<<<<< HEAD
-void RadarInfo::ClearTrails() { memset(trails.trails, 0, sizeof(trails)); }
-=======
-void RadarInfo::ClearTrails() { memset(m_trails, 0, sizeof(m_trails)); }
->>>>>>> 8d30ba33
+
+void RadarInfo::ClearTrails() { memset(m_trails.trails, 0, sizeof(m_trails)); }
+
 
 void RadarInfo::ComputeTargetTrails() {
   static TrailRevolutionsAge maxRevs[6] = {SECONDS_TO_REVOLUTIONS(0),  SECONDS_TO_REVOLUTIONS(15),  SECONDS_TO_REVOLUTIONS(30),
