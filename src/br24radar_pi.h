/******************************************************************************
 *
 * Project:  OpenCPN
 * Purpose:  Navico BR24 Radar Plugin
 * Author:   David Register
 *           Dave Cowell
 *           Kees Verruijt
 *
 ***************************************************************************
 *   Copyright (C) 2010 by David S. Register              bdbcat@yahoo.com *
 *   Copyright (C) 2012-2013 by Dave Cowell                                *
 *   Copyright (C) 2012-2013 by Kees Verruijt         canboat@verruijt.net *
 *                                                                         *
 *   This program is free software; you can redistribute it and/or modify  *
 *   it under the terms of the GNU General Public License as published by  *
 *   the Free Software Foundation; either version 2 of the License, or     *
 *   (at your option) any later version.                                   *
 *                                                                         *
 *   This program is distributed in the hope that it will be useful,       *
 *   but WITHOUT ANY WARRANTY; without even the implied warranty of        *
 *   MERCHANTABILITY or FITNESS FOR A PARTICULAR PURPOSE.  See the         *
 *   GNU General Public License for more details.                          *
 *                                                                         *
 *   You should have received a copy of the GNU General Public License     *
 *   along with this program; if not, write to the                         *
 *   Free Software Foundation, Inc.,                                       *
 *   59 Temple Place - Suite 330, Boston, MA  02111-1307, USA.             *
 ***************************************************************************
 */

#ifndef _BR24RADARPI_H_
#define _BR24RADARPI_H_

#include "wx/wxprec.h"
#include <wx/glcanvas.h> 

#ifndef  WX_PRECOMP
#include "wx/wx.h"
#endif //precompiled headers

#define     PLUGIN_VERSION_MAJOR    1
#define     PLUGIN_VERSION_MINOR    40408

#define     MY_API_VERSION_MAJOR    1
#define     MY_API_VERSION_MINOR    8

#ifndef PI
#define PI        3.1415926535897931160E0      /* pi */
#endif

#ifdef __WXGTK__
//#include "/home/dsr/Projects/opencpn_sf/opencpn/include/ocpn_plugin.h"
#endif

#ifdef __WXMSW__
//#include "../../opencpn_sf/opencpn/include/ocpn_plugin.h"
#endif

#include "ocpn_plugin.h"

//#include "navutil.h"        //This is the devil
//#include "OCPN_Sound.h"     // If we try this instead?

enum {
    BM_ID_RED,
    BM_ID_RED_SLAVE,
    BM_ID_GREEN,
    BM_ID_GREEN_SLAVE,
    BM_ID_AMBER,
    BM_ID_AMBER_SLAVE,
    BM_ID_BLANK,
    BM_ID_BLANK_SLAVE

};

enum {
    RADAR_OFF,
    RADAR_ON,
};

#pragma pack(push,1)

struct br24_header {
    unsigned char status[2];       //2 bytes
    unsigned char scan_number[2];  //2 bytes
    unsigned char mark[4];         //4 bytes 0x00, 0x44, 0x0d, 0x0e
    unsigned char angle[2];        //2 bytes
    unsigned char u00[2];          //2 bytes blank
    unsigned char range[4];        //4 bytes
    unsigned char u01[2];          //2 bytes blank
    unsigned char u02[2];          //2 bytes
    unsigned char u03[4];          //4 bytes blank
}; /* total size = 24 */

struct br4g_header {
    unsigned char status[2];       //2 bytes
    unsigned char scan_number[2];  //2 bytes
    unsigned char u00[2];          //Always 0x4400 (integer)
    unsigned char largerange[2];   //2 bytes or -1
    unsigned char angle[2];        //2 bytes
    unsigned char u01[2];          //Always 0x8000 = -1
    unsigned char smallrange[2];   //2 bytes or -1
    unsigned char rotation[2];     //2 bytes, looks like rotation/angle
    unsigned char u02[4];          //4 bytes signed integer, always -1
    unsigned char u03[4];          //4 bytes signed integer, mostly -1 (0x80 in last byte) or 0xa0 in last byte
}; /* total size = 24 */

struct radar_line {
    union {
        br24_header   br24;
        br4g_header   br4g;
    };
    unsigned char data[512];
};


/* A single packet, 17160 = 8 + (24 + 512) * 32 bytes = 17156 ... */

struct radar_frame_pkt {
    unsigned char   frame_hdr[8];
    radar_line      line[32];          //  scan lines
};

#pragma pack(pop)

#define DEFAULT_OVERLAY_TRANSPARENCY (5)
#define MIN_OVERLAY_TRANSPARENCY (0)
#define MAX_OVERLAY_TRANSPARENCY (10)

struct radar_control_settings {
    int     radar_type;
    int      overlay_transparency;    // now 0-100, no longer a double
    bool     master_mode;
    bool     overlay_chart;           // true means always show if received, even if not master
    bool     verbose;
    bool     auto_range_mode;
    int      range_index;
    int      display_option;
    int      display_mode;
    int      alarm_zone;            // active zone (0 = none,1,2)
    int      gain;
    int      rejection;
    int      filter_process;
    int      sea_clutter_gain;
    int      rain_clutter_gain;
    double   range_calibration;
    double   heading_correction;
    int      range_units;        // 0 = "Nautical miles"), 1 = "Statute miles", 2 = "Kilometers", 3 = "Meters"
    wxString radar_interface;        // IP address of interface to bind to (on UNIX)
    int      beam_width;
};

struct alarm_zone_settings {
    int type;                   // 0 = circle, 1 = arc
    double inner_range;
    double outer_range;
    double start_bearing;
    double end_bearing;
};

//    Forward definitions
class MulticastRXThread;
class BR24ControlsDialog;
class AlarmZoneDialog;
class BR24DisplayOptionsDialog;

//ofstream outfile("C:/ProgramData/opencpn/BR24DataDump.dat",ofstream::binary);

//----------------------------------------------------------------------------------------------------------
//    The PlugIn Class Definition
//----------------------------------------------------------------------------------------------------------

#define BR24RADAR_TOOL_POSITION    -1          // Request default positioning of toolbar tool

class br24radar_pi : public opencpn_plugin_18
{
public:
    br24radar_pi(void *ppimgr);

//    The required PlugIn Methods
    int Init(void);
    bool DeInit(void);

    int GetAPIVersionMajor();
    int GetAPIVersionMinor();
    int GetPlugInVersionMajor();
    int GetPlugInVersionMinor();

    wxBitmap *GetPlugInBitmap();
    wxString GetCommonName();
    wxString GetShortDescription();
    wxString GetLongDescription();

//    The required override PlugIn Methods
    bool RenderGLOverlay(wxGLContext *pcontext, PlugIn_ViewPort *vp);
    bool RenderOverlay(wxDC &dc, PlugIn_ViewPort *vp);
    void SetPositionFix(PlugIn_Position_Fix &pfix);
    void SetPositionFixEx(PlugIn_Position_Fix_Ex &pfix);
    void SetCursorLatLon(double lat, double lon);
    void OnContextMenuItemCallback(int id);

    void SetDefaults(void);
    int GetToolbarToolCount(void);
    void OnToolbarToolCallback(int id);
    void ShowPreferencesDialog(wxWindow* parent);

// Other public methods

    void OnBR24ControlDialogClose();         // Control dialog
    void SetDisplayMode(int mode);
    void UpdateDisplayParameters(void);
    void SetRangeMode(int mode);

    void SetBR24ControlsDialogX(long x) {
        m_BR24Controls_dialog_x = x;
    }
    void SetBR24ControlsDialogY(long y) {
        m_BR24Controls_dialog_y = y;
    }
    void SetBR24ControlsDialogSizeX(long sx) {
        m_BR24Controls_dialog_sx = sx;
    }
    void SetBR24ControlsDialogSizeY(long sy) {
        m_BR24Controls_dialog_sy = sy;
    }
    void Select_Alarm_Zones(int zone);
    void OnAlarmZoneDialogClose();

    void SetFilterProcess(int br_process, int sel_gain);
    void SetGainMode(int mode);
    void SetRejectionMode(int mode);
    bool LoadConfig(void);
    bool SaveConfig(void);

    long GetRangeMeters();
    void SetRangeMeters(long range);

    radar_control_settings settings;

    alarm_zone_settings Zone1;
    alarm_zone_settings Zone2;


#define LINES_PER_ROTATION (4096)
    unsigned char             m_scan_buf[LINES_PER_ROTATION][512];  // scan buffer that contains raw radar scan image
    int                       m_scan_range[LINES_PER_ROTATION][3];  // range in decimeters for the corresponding line in m_scan_buf
                                                                    // kept for 3 rotations, so a scanline is discarded after 3.

    BR24DisplayOptionsDialog *m_pOptionsDialog;
    BR24ControlsDialog       *m_pControlDialog;
    AlarmZoneDialog          *m_pAlarmZoneDialog;

private:
    void TransmitCmd(char* msg, int size);
    void RadarTxOff(void);
    void RadarTxOn(void);
    void RadarStayAlive(void);
    void UpdateState(void);
    void DoTick(void);
    void Select_Clutter(int req_clutter_index);
    void Select_Rejection(int req_rejection_index);
    void RenderRadarOverlay(wxPoint radar_center, double v_scale_ppm, PlugIn_ViewPort *vp);
    void RenderRadarStandalone(wxPoint radar_center, double v_scale_ppm, PlugIn_ViewPort *vp);
    void RenderSpectrum(wxPoint radar_center, double v_scale_ppm, PlugIn_ViewPort *vp);
    void OpenGL3_Render_Overlay();
    void RenderRadarBuffer(wxDC *pdc, int width, int height);
    void DrawRadarImage(int max_range, wxPoint radar_center);
    void RenderAlarmZone(wxPoint radar_center, double v_scale_ppm);
    void PlayAlarmSound(bool on_off); 
    void DrawFilledArc(double r1, double r2, double a1, double a2);
    void draw_blob_dc(wxDC &dc, double angle, double radius, double blob_r, double arc_length,
                      double scale, int xoff, int yoff);
    void draw_blob_gl(double angle, double radius, double blob_width);
    void draw_histogram_column(int x, int y);

    void CacheSetToolbarToolBitmaps(int bm_id_normal, int bm_id_rollover);

    wxFileConfig             *m_pconfig;
    wxWindow                 *m_parent_window;
    wxMenu                   *m_pmenu;

    int                       m_display_width, m_display_height;
    int                       m_tool_id;
    bool                      m_bShowIcon;
    wxBitmap                 *m_pdeficon;

    //    Controls added to Preferences panel
    wxCheckBox               *m_pShowIcon;

    MulticastRXThread        *m_receiveThread;

    wxDatagramSocket         *m_out_sock101;
    wxDateTime                m_dt_last_render;

    long                      m_BR24Controls_dialog_sx, m_BR24Controls_dialog_sy ;
    long                      m_BR24Controls_dialog_x, m_BR24Controls_dialog_y ;

    long                      m_Alarm_dialog_sx, m_Alarm_dialog_sy ;
    long                      m_Alarm_dialog_x, m_Alarm_dialog_y ;


    wxBitmap                 *m_ptemp_icon;
<<<<<<< HEAD
//    wxLogWindow    	         *m_plogwin; // Hakan
=======
//    wxLogWindow		         *m_plogwin;
>>>>>>> dd48aebf
    int                       m_sent_bm_id_normal;
    int                       m_sent_bm_id_rollover;

    volatile bool             m_quit;

    int                       m_hdt_source;
    int                       m_hdt_prev_source;

    double                    llat, llon, ulat, ulon, dist_y, pix_y, v_scale_ppm;
};

class MulticastRXThread: public wxThread
{

public:

    MulticastRXThread(br24radar_pi *ppi, volatile bool * quit, const wxString &IP_addr, const wxString &service_port)
    : wxThread(wxTHREAD_JOINABLE)
    , pPlugIn(ppi)
    , m_ip(IP_addr)
    , m_service_port(service_port)
    , m_quit(quit)
    , m_sock(0)
    {
//      wxLogMessage(_T("BR24 radar thread starting for multicast address %ls port %ls"), m_ip.c_str(), m_service_port.c_str());
      Create(1024 * 1024);
    };

    ~MulticastRXThread(void);
    void *Entry(void);

    void OnExit(void);

private:
    void process_buffer(radar_frame_pkt * packet, int len);

    br24radar_pi      *pPlugIn;
    wxString           m_ip;
    wxString           m_service_port;
    volatile bool    * m_quit;
    wxDatagramSocket * m_sock;
    wxIPV4address      m_myaddr;

};

//----------------------------------------------------------------------------------------------------------
//    BR24Radar DisplayOptions Dialog Specification
//----------------------------------------------------------------------------------------------------------

class BR24DisplayOptionsDialog: public wxDialog
{
    DECLARE_CLASS(BR24DisplayOptionsDialog)
    DECLARE_EVENT_TABLE()

public:

    BR24DisplayOptionsDialog();

    ~BR24DisplayOptionsDialog();
    void Init();

    bool Create(wxWindow *parent, br24radar_pi *ppi);

    void CreateDisplayOptions();

private:
    void OnClose(wxCloseEvent& event);
    void OnIdOKClick(wxCommandEvent& event);
    void OnRangeUnitsClick(wxCommandEvent& event);
    void OnDisplayOptionClick(wxCommandEvent& event);
    void OnRange_Calibration_Value(wxCommandEvent& event);
    void OnIntervalSlider(wxCommandEvent& event);
    void OnDisplayModeClick(wxCommandEvent& event);
    void OnHeading_Calibration_Value(wxCommandEvent& event);

    wxWindow          *pParent;
    br24radar_pi      *pPlugIn;

    // DisplayOptions
    wxRadioBox        *pRangeUnits;
    wxRadioBox        *pOverlayDisplayOptions;
    wxRadioBox        *pDisplayMode;
    wxTextCtrl        *pText_Range_Calibration_Value;
    wxSlider          *pIntervalSlider;
    wxTextCtrl        *pText_Heading_Correction_Value;
};

//----------------------------------------------------------------------------------------------------------
//    BR24Radar Control Dialog Specification
//----------------------------------------------------------------------------------------------------------
class BR24ControlsDialog: public wxDialog
{
    DECLARE_CLASS(BR24ControlsDialog)
    DECLARE_EVENT_TABLE()

public:

    BR24ControlsDialog();

    ~BR24ControlsDialog();
    void Init();

    bool Create(wxWindow *parent, br24radar_pi *ppi, wxWindowID id = wxID_ANY,
                const wxString& caption = _("BR24 Radar Control"),
                const wxPoint& pos = wxDefaultPosition,
                const wxSize& size = wxDefaultSize,
                long style = wxCAPTION | wxRESIZE_BORDER | wxSYSTEM_MENU);

    void CreateControls();
    void SetActualRange(long range);

private:
    void OnClose(wxCloseEvent& event);
    void OnIdOKClick(wxCommandEvent& event);
    void OnMove(wxMoveEvent& event);
    void OnSize(wxSizeEvent& event);
    void OnTransSlider(wxCommandEvent &event);
    void OnRangeModeClick(wxCommandEvent &event);
    void OnRangeValue(wxCommandEvent &event);
    void OnFilterProcessClick(wxCommandEvent &event);
    void OnRejectionModeClick(wxCommandEvent &event);
    void OnGainSlider(wxCommandEvent &event);
    void OnAlarmDialogClick(wxCommandEvent &event);
    void OnLogModeClick(wxCommandEvent &event);

    wxWindow          *pParent;
    br24radar_pi      *pPlugIn;

    // Controls
    wxSlider          *pTranSlider;
    wxRadioBox        *pRangeMode;
    wxChoice          *pRange;
    wxTextCtrl        *pCommandRange;
    wxTextCtrl        *pActualRange;
    wxRadioBox        *pRejectionMode;
    wxRadioBox        *pFilterProcess;
    wxSlider          *pGainSlider;
    wxRadioBox        *pAlarmZones;
    wxCheckBox        *pCB_log;
};

/*
 =======================================================================================================================
    BR24Radar Alarm Zone Dialog Specification ;
 =======================================================================================================================
 */
class AlarmZoneDialog :    public wxDialog
{
    DECLARE_CLASS(AlarmZoneDialog)
    DECLARE_EVENT_TABLE()

public:
    AlarmZoneDialog();

    ~AlarmZoneDialog();
    void    Init();

    bool    Create
            (
                wxWindow        *parent,
                br24radar_pi    *ppi,
                wxWindowID      id = wxID_ANY,
                const wxString  &m_caption = _(" Alarm Zone Control"),
                const wxPoint   &pos = wxDefaultPosition,
                const wxSize    &size = wxDefaultSize,
                long            style = wxCAPTION | wxRESIZE_BORDER | wxSYSTEM_MENU
            );


    void    CreateControls();
    void    OnContextMenuAlarmCallback(double mark_rng, double mark_brg);
    void    OnAlarmZoneDialogShow(int zone);

private:
    void            OnAlarmZoneModeClick(wxCommandEvent &event);
    void            OnInner_Range_Value(wxCommandEvent &event);
    void            OnOuter_Range_Value(wxCommandEvent &event);
    void            OnStart_Bearing_Value(wxCommandEvent &event);
    void            OnEnd_Bearing_Value(wxCommandEvent &event);
    void            OnClose(wxCloseEvent &event);
    void            OnIdOKClick(wxCommandEvent &event);

    wxWindow        *pParent;
    br24radar_pi    *pPlugIn;

    /* Controls */
    wxTextCtrl      *pZoneNumber;
    wxRadioBox      *pAlarmZoneType;
    wxTextCtrl      *pInner_Range;
    wxTextCtrl      *pOuter_Range;
    wxTextCtrl      *pStart_Bearing_Value;
    wxTextCtrl      *pEnd_Bearing_Value;
    wxButton        *bClose;
};

#endif<|MERGE_RESOLUTION|>--- conflicted
+++ resolved
@@ -300,11 +300,7 @@
 
 
     wxBitmap                 *m_ptemp_icon;
-<<<<<<< HEAD
-//    wxLogWindow    	         *m_plogwin; // Hakan
-=======
-//    wxLogWindow		         *m_plogwin;
->>>>>>> dd48aebf
+//    wxLogWindow              *m_plogwin;
     int                       m_sent_bm_id_normal;
     int                       m_sent_bm_id_rollover;
 
