--- conflicted
+++ resolved
@@ -572,11 +572,8 @@
                        int newValue
                       )
     {
-<<<<<<< HEAD
-        Create(parent, id, label + _T("\n"), wxDefaultPosition, g_buttonSize, 0, wxDefaultValidator, label);
-=======
+
         Create(parent, id, label + wxT("\n"), wxDefaultPosition, g_buttonSize, 0, wxDefaultValidator, label);
->>>>>>> 3bd52169
         minValue = 0;
         maxValue = 100;
         value = 0;
@@ -622,11 +619,7 @@
                             br24radar_pi *ppi
                            )
     {
-<<<<<<< HEAD
-        Create(parent, id, label + _T("\n"), wxDefaultPosition, g_buttonSize, 0, wxDefaultValidator, label);
-=======
         Create(parent, id, label + wxT("\n"), wxDefaultPosition, g_buttonSize, 0, wxDefaultValidator, label);
->>>>>>> 3bd52169
         minValue = 0;
         maxValue = 0;
         auto_range_index = 0;
