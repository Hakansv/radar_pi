/******************************************************************************
 *
 * Project:  OpenCPN
 * Purpose:  Navico BR24 Radar Plugin
 * Author:   David Register
 *           Dave Cowell
 *           Kees Verruijt
 *
 ***************************************************************************
 *   Copyright (C) 2010 by David S. Register              bdbcat@yahoo.com *
 *   Copyright (C) 2012-2013 by Dave Cowell                                *
 *   Copyright (C) 2012-2013 by Kees Verruijt         canboat@verruijt.net *
 *                                                                         *
 *   This program is free software; you can redistribute it and/or modify  *
 *   it under the terms of the GNU General Public License as published by  *
 *   the Free Software Foundation; either version 2 of the License, or     *
 *   (at your option) any later version.                                   *
 *                                                                         *
 *   This program is distributed in the hope that it will be useful,       *
 *   but WITHOUT ANY WARRANTY; without even the implied warranty of        *
 *   MERCHANTABILITY or FITNESS FOR A PARTICULAR PURPOSE.  See the         *
 *   GNU General Public License for more details.                          *
 *                                                                         *
 *   You should have received a copy of the GNU General Public License     *
 *   along with this program; if not, write to the                         *
 *   Free Software Foundation, Inc.,                                       *
 *   59 Temple Place - Suite 330, Boston, MA  02111-1307, USA.             *
 ***************************************************************************
 */

#ifndef _BR24RADARPI_H_
#define _BR24RADARPI_H_

#include "wx/wxprec.h"
#include <wx/glcanvas.h>

#ifndef  WX_PRECOMP
#include "wx/wx.h"
#endif //precompiled headers

#include "version.h"

#define     MY_API_VERSION_MAJOR    1
#define     MY_API_VERSION_MINOR    10

#ifndef PI
#define PI        3.1415926535897931160E0      /* pi */
#endif

#ifdef __WXGTK__
//#include "/home/dsr/Projects/opencpn_sf/opencpn/include/ocpn_plugin.h"
#endif

#ifdef __WXMSW__
//#include "../../opencpn_sf/opencpn/include/ocpn_plugin.h"
#endif

#include "ocpn_plugin.h"
#include "nmea0183/nmea0183.h"


#ifndef SOCKET
# define SOCKET int
#endif
#ifndef INVALID_SOCKET
# define INVALID_SOCKET ((SOCKET)~0)
#endif

#ifdef __WXMSW__
# define SOCKETERRSTR (strerror(WSAGetLastError()))
#else
# include <errno.h>
# define SOCKETERRSTR (strerror(errno))
# define closesocket(fd) close(fd)
#endif

#ifndef __WXMSW__
# ifndef UINT8
#  define UINT8 uint8_t
# endif
# ifndef UINT16
#  define UINT16 uint16_t
# endif
# ifndef UINT32
#  define UINT32 uint32_t
# endif
# define wxTPRId64 wxT("ld")
#else
# define wxTPRId64 wxT("I64d")
#endif

# define ARRAY_SIZE(x)   (sizeof(x)/sizeof(x[0]))
# define MILLISECONDS_PER_SECOND (1000)

enum {
    BM_ID_RED,
    BM_ID_RED_SLAVE,
    BM_ID_GREEN,
    BM_ID_GREEN_SLAVE,
    BM_ID_AMBER,
    BM_ID_AMBER_SLAVE,
    BM_ID_BLANK,
    BM_ID_BLANK_SLAVE

};

enum {
    RADAR_OFF,
    RADAR_ON,
};

#pragma pack(push,1)

struct br24_header {
    UINT8 headerLen;       //1 bytes
    UINT8 status;          //1 bytes
    UINT8 scan_number[2];  //2 bytes
    UINT8 mark[4];         //4 bytes 0x00, 0x44, 0x0d, 0x0e
    UINT8 angle[2];        //2 bytes
    UINT8 u00[2];          //2 bytes blank
    UINT8 range[4];        //4 bytes
    UINT8 u01[2];          //2 bytes blank
    UINT8 u02[2];          //2 bytes
    UINT8 u03[4];          //4 bytes blank
}; /* total size = 24 */

struct br4g_header {
    UINT8 headerLen;       //1 bytes
    UINT8 status;          //1 bytes
    UINT8 scan_number[2];  //2 bytes
    UINT8 u00[2];          //Always 0x4400 (integer)
    UINT8 largerange[2];   //2 bytes or -1
    UINT8 angle[2];        //2 bytes
    UINT8 u01[2];          //Always 0x8000 = -1  or heading from radar
    UINT8 smallrange[2];   //2 bytes or -1
    UINT8 rotation[2];     //2 bytes, looks like rotation/angle
    UINT8 u02[4];          //4 bytes signed integer, always -1
    UINT8 u03[4];          //4 bytes signed integer, mostly -1 (0x80 in last byte) or 0xa0 in last byte
}; /* total size = 24 */

struct radar_line {
    union {
        br24_header   br24;
        br4g_header   br4g;
    };
    UINT8 data[512];
};


/* Normally the packets are have 32 spokes, or scan lines, but we assume nothing
 * so we take up to 120 spokes. This is the nearest round figure without going over
 * 64kB.
 */

struct radar_frame_pkt {
    UINT8      frame_hdr[8];
    radar_line line[120];    //  scan lines, or spokes
};
#pragma pack(pop)

struct receive_statistics {
    int packets;
    int broken_packets;
    int spokes;
    int broken_spokes;
    int missing_spokes;
};

static wxFont g_font;
static wxSize g_buttonSize;

typedef enum ControlType {
    CT_RANGE,
    CT_GAIN,
    CT_SEA,
    CT_RAIN,
    CT_TRANSPARENCY,
    CT_INTERFERENCE_REJECTION,
    CT_TARGET_SEPARATION,
    CT_NOISE_REJECTION,
    CT_TARGET_BOOST,
    CT_DOWNSAMPLE,
	CT_REFRESHRATE,
	CT_PASSHEADING,
    CT_SCAN_SPEED,
    CT_SCAN_AGE,
    CT_TIMED_IDLE
} ControlType;

typedef enum GuardZoneType {
    GZ_OFF,
    GZ_ARC,
    GZ_CIRCLE
} GuardZoneType;

typedef enum RadarType {
    RT_UNKNOWN,
    RT_BR24,
    RT_4G
} RadarType;

extern size_t convertMetersToRadarAllowedValue(int *range_meters, int units, RadarType radar_type);

typedef enum DisplayModeType {
    DM_CHART_OVERLAY,
    DM_CHART_BLACKOUT,
    DM_SPECTRUM,
    DM_EMULATOR
} DisplayModeType;

static wxString DisplayModeStrings[] = {
    _("Radar Chart Overlay"),
    _("Radar Standalone"),
    _("Spectrum"),
    _("Emulator"),
};

static const int RangeUnitsToMeters[2] = {
    1852,
    1000
};

#define DEFAULT_OVERLAY_TRANSPARENCY (5)
#define MIN_OVERLAY_TRANSPARENCY (0)
#define MAX_OVERLAY_TRANSPARENCY (10)
#define MIN_AGE (4)
#define MAX_AGE (12)

struct radar_control_settings {
    int      overlay_transparency;    // now 0-100, no longer a double
    bool     master_mode;
    int      verbose;
    bool     auto_range_mode;
    int      range_index;
    int      display_option;
    DisplayModeType display_mode;
    int      guard_zone;            // active zone (0 = none,1,2)
    int      guard_zone_threshold;  // How many blobs must be sent by radar before we fire alarm
    int      guard_zone_render_style;
    int      gain;
    int      interference_rejection;
    int      target_separation;
    int      noise_rejection;
    int      target_boost;
    int      filter_process;
    int      sea_clutter_gain;
    int      rain_clutter_gain;
    double   range_calibration;
    double   heading_correction;
    int      range_units;       // 0 = Nautical miles, 1 = Kilometers
    int      range_unit_meters; // ... 1852 or 1000, depending on range_units
    int      beam_width;
    int      max_age;
    int      timed_idle;
    int      idle_run_time;
    int      draw_algorithm;
    int      scan_speed;
    int      downsampleUser;    // 1..8 =
	int		refreshrate;
	int		 PassHeadingToOCPN;
    int      downsample;        //         1..128
    wxString alert_audio_file;
};

struct guard_zone_settings {
    int type;                   // 0 = circle, 1 = arc
    int inner_range;            // now in meters
    int outer_range;            // now in meters
    double start_bearing;
    double end_bearing;
};

struct scan_line {
    int range;                  // range of this scan line in decimeters
    wxLongLong age;             // how old this scan line is. We keep old scans on-screen for a while
    UINT8 data[513];            // radar return strength, data[512] is an additional element, accessed in drawing the spokes
};

//    Forward definitions
class RadarDataReceiveThread;
class RadarCommandReceiveThread;
class RadarReportReceiveThread;
class BR24ControlsDialog;
class GuardZoneDialog;
class GuardZoneBogey;
class BR24DisplayOptionsDialog;
class Idle_Dialog;

//ofstream outfile("C:/ProgramData/opencpn/BR24DataDump.dat",ofstream::binary);

//----------------------------------------------------------------------------------------------------------
//    The PlugIn Class Definition
//----------------------------------------------------------------------------------------------------------

#define BR24RADAR_TOOL_POSITION    -1          // Request default positioning of toolbar tool

class br24radar_pi : public opencpn_plugin_110
{
public:
    br24radar_pi(void *ppimgr);

//    The required PlugIn Methods
    int Init(void);
    bool DeInit(void);

    int GetAPIVersionMajor();
    int GetAPIVersionMinor();
    int GetPlugInVersionMajor();
    int GetPlugInVersionMinor();

    wxBitmap *GetPlugInBitmap();
    wxString GetCommonName();
    wxString GetShortDescription();
    wxString GetLongDescription();

//    The required override PlugIn Methods
    bool RenderGLOverlay(wxGLContext *pcontext, PlugIn_ViewPort *vp);
    bool RenderOverlay(wxDC &dc, PlugIn_ViewPort *vp);
    void SetPositionFix(PlugIn_Position_Fix &pfix);
    void SetPositionFixEx(PlugIn_Position_Fix_Ex &pfix);
    void SetCursorLatLon(double lat, double lon);
    void OnContextMenuItemCallback(int id);
    void SetNMEASentence(wxString &sentence);

    void SetDefaults(void);
    int GetToolbarToolCount(void);
    void OnToolbarToolCallback(int id);
    void ShowPreferencesDialog(wxWindow* parent);

// Other public methods

    void OnBR24ControlDialogClose();         // Control dialog
    void SetDisplayMode(DisplayModeType mode);
    void UpdateDisplayParameters(void);

    void SetBR24ControlsDialogX(long x) {
        m_BR24Controls_dialog_x = x;
    }
    void SetBR24ControlsDialogY(long y) {
        m_BR24Controls_dialog_y = y;
    }
    void SetBR24ControlsDialogSizeX(long sx) {
        m_BR24Controls_dialog_sx = sx;
    }
    void SetBR24ControlsDialogSizeY(long sy) {
        m_BR24Controls_dialog_sy = sy;
    }
    void Select_Guard_Zones(int zone);
    void OnGuardZoneDialogClose();
    void OnGuardZoneBogeyClose();
    void OnGuardZoneBogeyConfirm();



    void SetControlValue(ControlType controlType, int value);

    bool LoadConfig(void);
    bool SaveConfig(void);

    long GetRangeMeters();
    long GetOptimalRangeMeters();
    void SetRangeMeters(long range);

    void ComputeGuardZoneAngles();

    radar_control_settings settings;

#define LINES_PER_ROTATION (4096) // 4G radars can generate up to 4096 lines per rotation
    scan_line                 m_scan_line[LINES_PER_ROTATION];

#define GUARD_ZONES (2)
    guard_zone_settings guardZones[GUARD_ZONES];
    bool guardZoneAngles[GUARD_ZONES][LINES_PER_ROTATION]; // Is that angle in the guard zone?

    BR24DisplayOptionsDialog *m_pOptionsDialog;
    BR24ControlsDialog       *m_pControlDialog;
    GuardZoneDialog          *m_pGuardZoneDialog;
    GuardZoneBogey           *m_pGuardZoneBogey;
    Idle_Dialog              *m_pIdleDialog;
    receive_statistics          m_statistics;

private:
    void TransmitCmd(UINT8 * msg, int size);
    void RadarTxOff(void);
    void RadarTxOn(void);
    void RadarSendState(void);
    void RadarStayAlive(void);
    void UpdateState(void);
    void DoTick(void);
    void Select_Clutter(int req_clutter_index);
    void Select_Rejection(int req_rejection_index);
    void RenderRadarOverlay(wxPoint radar_center, double v_scale_ppm, PlugIn_ViewPort *vp);
    void RenderSpectrum(wxPoint radar_center, double v_scale_ppm, PlugIn_ViewPort *vp);
    void RenderRadarBuffer(wxDC *pdc, int width, int height);
    void DrawRadarImage(int max_range, wxPoint radar_center);
    void RenderGuardZone(wxPoint radar_center, double v_scale_ppm, PlugIn_ViewPort *vp);
    void HandleBogeyCount(int *bogey_count);
    void draw_histogram_column(int x, int y);

    void CacheSetToolbarToolBitmaps(int bm_id_normal, int bm_id_rollover);
    void ShowRadarControl();

    wxFileConfig             *m_pconfig;
    wxWindow                 *m_parent_window;
    wxMenu                   *m_pmenu;

    int                       m_display_width, m_display_height;
    int                       m_tool_id;
    wxBitmap                 *m_pdeficon;

    //    Controls added to Preferences panel
    wxCheckBox               *m_pShowIcon;

    RadarDataReceiveThread   *m_dataReceiveThread;
    RadarCommandReceiveThread *m_commandReceiveThread;
    RadarReportReceiveThread *m_reportReceiveThread;

    SOCKET                    m_radar_socket;

    int                       m_BR24Controls_dialog_sx, m_BR24Controls_dialog_sy ;
    int                       m_BR24Controls_dialog_x, m_BR24Controls_dialog_y ;
	int						m_GuardZoneBogey_x, m_GuardZoneBogey_y ;

    int                       m_Guard_dialog_sx, m_Guard_dialog_sy ;
    int                       m_Guard_dialog_x, m_Guard_dialog_y ;


    wxBitmap                 *m_ptemp_icon;
//    wxLogWindow              *m_plogwin;
    int                       m_sent_bm_id_normal;
    int                       m_sent_bm_id_rollover;

    volatile bool             m_quit;

    int                       m_hdt_source;
    int                       m_hdt_prev_source;
    double                    m_var;

    NMEA0183                  m_NMEA0183;

    double                    llat, llon, ulat, ulon, dist_y, pix_y, v_scale_ppm;
};

class RadarDataReceiveThread: public wxThread
{

public:

    RadarDataReceiveThread(br24radar_pi *ppi, volatile bool * quit)
    : wxThread(wxTHREAD_JOINABLE)
    , pPlugIn(ppi)
    , m_quit(quit)
    {
//      wxLogMessage(_T("BR24 radar thread starting for multicast address %ls port %ls"), m_ip.c_str(), m_service_port.c_str());
      Create(1024 * 1024);
    };

    ~RadarDataReceiveThread(void);
    void *Entry(void);

    void OnExit(void);

private:
    void process_buffer(radar_frame_pkt * packet, int len);
    void emulate_fake_buffer(void);

    br24radar_pi      *pPlugIn;
    wxString           m_ip;
    volatile bool    * m_quit;
    wxIPV4address      m_myaddr;
};

class RadarCommandReceiveThread: public wxThread
{

public:

    RadarCommandReceiveThread(br24radar_pi *ppi, volatile bool * quit)
    : wxThread(wxTHREAD_JOINABLE)
    , pPlugIn(ppi)
    , m_quit(quit)
    {
      Create(64 * 1024);
    };

    ~RadarCommandReceiveThread(void);
    void *Entry(void);
    void OnExit(void);

private:
    br24radar_pi      *pPlugIn;
    wxString           m_ip;
    volatile bool    * m_quit;
    wxIPV4address      m_myaddr;
};

class RadarReportReceiveThread: public wxThread
{

public:

    RadarReportReceiveThread(br24radar_pi *ppi, volatile bool * quit)
    : wxThread(wxTHREAD_JOINABLE)
    , pPlugIn(ppi)
    , m_quit(quit)
    {
      Create(64 * 1024);
    };

    ~RadarReportReceiveThread(void);
    void *Entry(void);
    void OnExit(void);

private:
    bool ProcessIncomingReport( UINT8 * command, int len );

    br24radar_pi      *pPlugIn;
    wxString           m_ip;
    volatile bool    * m_quit;
    wxIPV4address      m_myaddr;
};

//----------------------------------------------------------------------------------------------------------
//    BR24Radar DisplayOptions Dialog Specification
//----------------------------------------------------------------------------------------------------------

class BR24DisplayOptionsDialog: public wxDialog
{
    DECLARE_CLASS(BR24DisplayOptionsDialog)
    DECLARE_EVENT_TABLE()

public:

    BR24DisplayOptionsDialog();

    ~BR24DisplayOptionsDialog();
    void Init();

    bool Create(wxWindow *parent, br24radar_pi *ppi);

    void CreateDisplayOptions();

private:
    void OnClose(wxCloseEvent& event);
    void OnIdOKClick(wxCommandEvent& event);
    void OnRangeUnitsClick(wxCommandEvent& event);
    void OnDisplayOptionClick(wxCommandEvent& event);
    void OnIntervalSlider(wxCommandEvent& event);
    void OnDisplayModeClick(wxCommandEvent& event);
    void OnGuardZoneStyleClick(wxCommandEvent& event);
    void OnHeading_Calibration_Value(wxCommandEvent& event);
    void OnSelectSoundClick(wxCommandEvent& event);
    void OnTestSoundClick(wxCommandEvent& event);

    wxWindow          *pParent;
    br24radar_pi      *pPlugIn;

    // DisplayOptions
    wxRadioBox        *pRangeUnits;
    wxRadioBox        *pOverlayDisplayOptions;
    wxRadioBox        *pDisplayMode;
    wxRadioBox        *pGuardZoneStyle;
    wxSlider          *pIntervalSlider;
    wxTextCtrl        *pText_Heading_Correction_Value;
};


//----------------------------------------------------------------------------------------------------------
//    BR24Radar Control Dialog Helpers Specification
//----------------------------------------------------------------------------------------------------------

class RadarControlButton: public wxButton
{
public:
    RadarControlButton()
    {

    };

    RadarControlButton(wxWindow *parent,
                       wxWindowID id,
                       const wxString& label,
                       br24radar_pi *ppi,
                       ControlType ct,
                       bool newHasAuto,
                       int newValue
                      )
    {
        Create(parent, id, label + wxT("\n"), wxDefaultPosition, g_buttonSize, 0, wxDefaultValidator, label);
        minValue = 0;
        maxValue = 100;
        value = 0;
        hasAuto = newHasAuto;
        pPlugIn = ppi;
        firstLine = label;
        names = 0;
        controlType = ct;
        if (hasAuto) {
            SetAuto();
        } else {
            SetValue(newValue);
        }

        this->SetFont(g_font);
    }

    virtual void SetValue(int value);
    virtual void SetAuto();

    const wxString  *names;

    wxString   firstLine;

    br24radar_pi *pPlugIn;

    int        value;
    bool       isAuto;

    int        minValue;
    int        maxValue;
    bool       hasAuto;
	ControlType controlType;

};

class RadarRangeControlButton: public RadarControlButton
{
public:
    RadarRangeControlButton(wxWindow *parent,
                            wxWindowID id,
                            const wxString& label,
                            br24radar_pi *ppi
                           )
    {
        Create(parent, id, label + wxT("\n"), wxDefaultPosition, g_buttonSize, 0, wxDefaultValidator, label);
        minValue = 0;
        maxValue = 0;
        auto_range_index = 0;
        value = -1; // means: never set
        hasAuto = true;
        pPlugIn = ppi;
        firstLine = label;
        names = 0;
        controlType = CT_RANGE;

        this->SetFont(g_font);

        isAuto = ppi->settings.auto_range_mode;
    }

    virtual void SetValue(int value);
    virtual void SetAuto();

    int SetValueInt(int value);
	
    int auto_range_index;
};

//----------------------------------------------------------------------------------------------------------
//    BR24Radar Control Dialog Specification
//----------------------------------------------------------------------------------------------------------
class BR24ControlsDialog: public wxDialog
{
    DECLARE_CLASS(BR24ControlsDialog)
    DECLARE_EVENT_TABLE()

public:

    BR24ControlsDialog();

    ~BR24ControlsDialog();
    void Init();

    bool Create(wxWindow *parent, br24radar_pi *ppi, wxWindowID id = wxID_ANY,
                const wxString& caption = _("Radar"),
                const wxPoint& pos = wxDefaultPosition,
                const wxSize& size = wxDefaultSize,
                long style = wxDEFAULT_FRAME_STYLE & ~(wxMAXIMIZE_BOX)
                );

    void CreateControls();
    void SetRangeIndex(size_t index);
    void SetAutoRangeIndex(size_t index);
    void SetTimedIdleIndex(int index);
    void UpdateGuardZoneState();
    void UpdateMessage(bool haveOpenGL, bool haveGPS, bool haveHeading, bool haveRadar, bool haveData);
    void SetErrorMessage(wxString &msg);
    void SetRadarIPAddress(wxString &msg);
    void SetMcastIPAddress(wxString &msg);

    wxStaticText       *tStatistics;

private:
    void OnClose(wxCloseEvent& event);
    void OnIdOKClick(wxCommandEvent& event);
    void OnMove(wxMoveEvent& event);
    void OnSize(wxSizeEvent& event);

    void OnPlusTenClick(wxCommandEvent& event);
    void OnPlusClick(wxCommandEvent& event);
    void OnBackClick(wxCommandEvent& event);
    void OnMinusClick(wxCommandEvent& event);
    void OnMinusTenClick(wxCommandEvent& event);
    void OnAutoClick(wxCommandEvent& event);

    void OnAdvancedBackButtonClick(wxCommandEvent& event);
    void OnAdvancedButtonClick(wxCommandEvent& event);

    void OnRadarControlButtonClick(wxCommandEvent& event);

    void OnZone1ButtonClick(wxCommandEvent &event);
    void OnZone2ButtonClick(wxCommandEvent &event);

    void EnterEditMode(RadarControlButton * button);

    wxWindow          *pParent;
    br24radar_pi      *pPlugIn;

    wxBoxSizer        *topSizer;
    wxBoxSizer        *messageBox;   // Contains NO HDG and/or NO GPS
    wxStaticBox       *ipBox;
    wxBoxSizer        *editBox;
    wxBoxSizer        *advancedBox;
    wxBoxSizer        *advanced4gBox;
    wxBoxSizer        *controlBox;

    wxBoxSizer        *fromBox; // If on edit control, this is where the button is from

    // MessageBox
    wxStaticText       *tMessage;
    wxCheckBox         *cbOpenGL;
    wxCheckBox         *cbBoatPos;
    wxCheckBox         *cbHeading;
    wxCheckBox         *cbRadar;
    wxCheckBox         *cbData;


    // Edit Controls

    RadarControlButton *fromControl; // Only set when in edit mode

    // The 'edit' control has these buttons:
    wxButton           *bBack;
    wxButton           *bPlusTen;
    wxButton           *bPlus;
    wxStaticText       *tValue;
    wxButton           *bMinus;
    wxButton           *bMinusTen;
    wxButton           *bAuto;

    // Advanced controls
    wxButton           *bAdvancedBack;
    RadarControlButton *bTransparency;
    RadarControlButton *bInterferenceRejection;
    RadarControlButton *bTargetSeparation;
    RadarControlButton *bNoiseRejection;
    RadarControlButton *bTargetBoost;
    RadarControlButton *bDownsample;
	RadarControlButton *bRefreshrate;
    RadarControlButton *bScanSpeed;
    RadarControlButton *bScanAge;
    RadarControlButton *bTimedIdle;

    // Show Controls

    RadarRangeControlButton *bRange;
    RadarControlButton *bGain;
    RadarControlButton *bSea;
    RadarControlButton *bRain;
    wxButton           *bAdvanced;
    wxButton           *bGuard1;
    wxButton           *bGuard2;
};

/*
 =======================================================================================================================
    BR24Radar Guard Zone Dialog Specification ;
 =======================================================================================================================
 */
class GuardZoneDialog :    public wxDialog
{
    DECLARE_CLASS(GuardZoneDialog)
    DECLARE_EVENT_TABLE()

public:
    GuardZoneDialog();

    ~GuardZoneDialog();
    void    Init();

    bool    Create
            (
                wxWindow        *parent,
                br24radar_pi    *ppi,
                wxWindowID      id = wxID_ANY,
                const wxString  &m_caption = _(" Guard Zone Control"),
                const wxPoint   &pos = wxDefaultPosition,
                const wxSize    &size = wxDefaultSize,
                long            style = wxCAPTION | wxRESIZE_BORDER | wxSYSTEM_MENU
            );


    void    CreateControls();
    void    OnContextMenuGuardCallback(double mark_rng, double mark_brg);
    void    OnGuardZoneDialogShow(int zone);

private:
    void            SetVisibility();
    void            OnGuardZoneModeClick(wxCommandEvent &event);
    void            OnInner_Range_Value(wxCommandEvent &event);
    void            OnOuter_Range_Value(wxCommandEvent &event);
    void            OnStart_Bearing_Value(wxCommandEvent &event);
    void            OnEnd_Bearing_Value(wxCommandEvent &event);
    void            OnClose(wxCloseEvent &event);
    void            OnIdOKClick(wxCommandEvent &event);

    wxWindow        *pParent;
    br24radar_pi    *pPlugIn;

    /* Controls */
    wxStaticBox     *pBoxGuardZone;
    wxRadioBox      *pGuardZoneType;
    wxTextCtrl      *pInner_Range;
    wxTextCtrl      *pOuter_Range;
    wxTextCtrl      *pStart_Bearing_Value;
    wxTextCtrl      *pEnd_Bearing_Value;
};

/*
 =======================================================================================================================
    BR24Radar Guard Zone Bogey Dialog Specification ;
 =======================================================================================================================
 */
class GuardZoneBogey :    public wxDialog
{
    DECLARE_CLASS(GuardZoneBogey)
    DECLARE_EVENT_TABLE()

public:
    GuardZoneBogey();

    ~GuardZoneBogey();
    void    Init();

    bool    Create
            (
                wxWindow        *parent,
                br24radar_pi    *ppi,
                wxWindowID      id = wxID_ANY,
                const wxString  &m_caption = _("Guard Zone Active"),
                const wxPoint   &pos = wxDefaultPosition,
                const wxSize    &size = wxDefaultSize,
                long            style = wxCAPTION | wxRESIZE_BORDER | wxSYSTEM_MENU
            );


    void    CreateControls();
    void    SetBogeyCount(int *bogey_count, int next_alarm);

private:
    void            OnClose(wxCloseEvent &event);
    void            OnIdConfirmClick(wxCommandEvent &event);
    void            OnIdCloseClick(wxCommandEvent &event);

    wxWindow        *pParent;
    br24radar_pi    *pPlugIn;

    /* Controls */
    wxStaticText    *pBogeyCountText;
};

/*
 =======================================================================================================================
    BR24Radar Timed Idle Dialog Specification ;
 =======================================================================================================================
 */

// Class Idle_Dialog
class Idle_Dialog : public wxDialog 
{
    DECLARE_CLASS(Idle_Dialog)
    DECLARE_EVENT_TABLE()
    	
public:		
		Idle_Dialog();  

		~Idle_Dialog();

        void    Init();

    bool Create
            (
                wxWindow        *parent,
                br24radar_pi    *ppi,
                wxWindowID      id = wxID_ANY,
                const wxString  &m_caption = _("Timed Transmit"),
                const wxPoint   &pos = wxPoint(0 ,0),
                const wxSize    &size = wxDefaultSize,
                long            style = wxCAPTION | wxRESIZE_BORDER | wxSYSTEM_MENU
            );

    void    CreateControls();
    void    SetIdleTimes(int IdleTime, int IdleTimeLeft);

private: 
    
    void            OnClose(wxCloseEvent &event);
    void            OnIdStopIdleClick(wxCommandEvent &event);

    wxWindow        *pParent;
<<<<<<< HEAD
    br24radar_pi    *pPlugIn;

    /* Controls  */	
    wxStaticText *p_Idle_Mode;
    wxStaticText *p_IdleTimeLeft;
	wxButton *m_btnStopIdle;
=======
    br24radar_pi    *pPlugIn;

    /* Controls  */	
    wxStaticText *p_Idle_Mode;
    wxStaticText *p_IdleTimeLeft;
	wxGauge* m_Idle_gauge;
	wxButton *m_btnStopIdle;
>>>>>>> a48a5884
};

#endif<|MERGE_RESOLUTION|>--- conflicted
+++ resolved
@@ -908,22 +908,14 @@
     void            OnIdStopIdleClick(wxCommandEvent &event);
 
     wxWindow        *pParent;
-<<<<<<< HEAD
-    br24radar_pi    *pPlugIn;
-
-    /* Controls  */	
-    wxStaticText *p_Idle_Mode;
-    wxStaticText *p_IdleTimeLeft;
+
+    br24radar_pi    *pPlugIn;
+
+    /* Controls  */	
+    wxStaticText *p_Idle_Mode;
+    wxStaticText *p_IdleTimeLeft;
+	wxGauge* m_Idle_gauge;
 	wxButton *m_btnStopIdle;
-=======
-    br24radar_pi    *pPlugIn;
-
-    /* Controls  */	
-    wxStaticText *p_Idle_Mode;
-    wxStaticText *p_IdleTimeLeft;
-	wxGauge* m_Idle_gauge;
-	wxButton *m_btnStopIdle;
->>>>>>> a48a5884
 };
 
 #endif