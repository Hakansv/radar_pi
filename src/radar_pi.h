/******************************************************************************
 *
 * Project:  OpenCPN
 * Purpose:  Radar Plugin
 * Author:   David Register
 *           Dave Cowell
 *           Kees Verruijt
 *           Douwe Fokkema
 *           Sean D'Epagnier
 ***************************************************************************
 *   Copyright (C) 2010 by David S. Register              bdbcat@yahoo.com *
 *   Copyright (C) 2012-2013 by Dave Cowell                                *
 *   Copyright (C) 2012-2016 by Kees Verruijt         canboat@verruijt.net *
 *                                                                         *
 *   This program is free software; you can redistribute it and/or modify  *
 *   it under the terms of the GNU General Public License as published by  *
 *   the Free Software Foundation; either version 2 of the License, or     *
 *   (at your option) any later version.                                   *
 *                                                                         *
 *   This program is distributed in the hope that it will be useful,       *
 *   but WITHOUT ANY WARRANTY; without even the implied warranty of        *
 *   MERCHANTABILITY or FITNESS FOR A PARTICULAR PURPOSE.  See the         *
 *   GNU General Public License for more details.                          *
 *                                                                         *
 *   You should have received a copy of the GNU General Public License     *
 *   along with this program; if not, write to the                         *
 *   Free Software Foundation, Inc.,                                       *
 *   59 Temple Place - Suite 330, Boston, MA  02111-1307, USA.             *
 ***************************************************************************
 */

#ifndef _RADARPI_H_
#define _RADARPI_H_

#define MY_API_VERSION_MAJOR 1
#define MY_API_VERSION_MINOR 14  // Needed for PluginAISDrawGL().

#include <algorithm>
#include <vector>
#include "RadarControlItem.h"
#include "drawutil.h"
#include "jsonreader.h"
#include "nmea0183/nmea0183.h"
#include "pi_common.h"
#include "socketutil.h"
#include "version.h"

// Load the ocpn_plugin. On OS X this generates many warnings, suppress these.
#ifdef __WXOSX__
#pragma clang diagnostic push
#pragma clang diagnostic ignored "-Woverloaded-virtual"
#endif
#include "ocpn_plugin.h"
#ifdef __WXOSX__
#pragma clang diagnostic pop
#endif

PLUGIN_BEGIN_NAMESPACE

// Define the following to make sure we have no race conditions during thread stop.
// #define TEST_THREAD_RACES

//    Forward definitions
class GuardZone;
class RadarInfo;

class ControlsDialog;
class MessageBox;
class OptionsDialog;
class RadarReceive;
class RadarControl;
class radar_pi;
class GuardZoneBogey;
class RadarArpa;

#define RADARS (4)         // Arbitrary limit, anyone running this many is already crazy!
#define GUARD_ZONES (2)    // Could be increased if wanted
#define BEARING_LINES (2)  // And these as well

static const int SECONDS_PER_TIMED_IDLE_SETTING = 60;  // Can't change this anymore, has to be same as Garmin hardware
static const int SECONDS_PER_TIMED_RUN_SETTING = 60;

#define OPENGL_ROTATION (-90.0)  // Difference between 'up' and OpenGL 'up'...

typedef int SpokeBearing;  // A value from 0 -- LINES_PER_ROTATION indicating a bearing (? = North,
                           // +ve = clockwise)

typedef int AngleDegrees;  // An angle relative to North or HeadUp. Generally [0..359> or [-180,180]

// Use the above to convert from 'raw' headings sent by the radar (0..4095) into classical degrees
// (0..359) and back

// OLD NAVICO
//#define SCALE_RAW_TO_DEGREES2048(raw) ((raw) * (double)DEGREES_PER_ROTATION / LINES_PER_ROTATION)
//#define SCALE_DEGREES_TO_RAW2048(angle) ((int)((angle) * (double)LINES_PER_ROTATION / DEGREES_PER_ROTATION))
//#define MOD_ROTATION(raw) (((raw) + 2 * SPOKES) % SPOKES)

// NEW GENERIC
#define SCALE_DEGREES_TO_SPOKES(angle) ((angle) * (m_ri->m_spokes) / DEGREES_PER_ROTATION)
#define SCALE_SPOKES_TO_DEGREES(raw) ((raw) * (double)DEGREES_PER_ROTATION / m_ri->m_spokes)
#define MOD_SPOKES(raw) (((raw) + 2 * m_ri->m_spokes) % m_ri->m_spokes)
#define MOD_DEGREES(angle) ((angle + 2 * DEGREES_PER_ROTATION) % DEGREES_PER_ROTATION)
#define MOD_DEGREES_FLOAT(angle) (fmod((double)angle + 2 * DEGREES_PER_ROTATION, DEGREES_PER_ROTATION))

#define WATCHDOG_TIMEOUT (10)  // After 10s assume GPS and heading data is invalid

#define TIMED_OUT(t, timeout) (t >= timeout)
#define NOT_TIMED_OUT(t, timeout) (!TIMED_OUT(t, timeout))

#define VALID_GEO(x) (!isnan(x) && x >= -360.0 && x <= +360.0)

#ifndef M_SETTINGS
#define M_SETTINGS m_pi->m_settings
#define M_PLUGIN m_pi->
#else
#define M_PLUGIN
#endif

#define LOGLEVEL_INFO 0
#define LOGLEVEL_VERBOSE 1
#define LOGLEVEL_DIALOG 2
#define LOGLEVEL_TRANSMIT 4
#define LOGLEVEL_RECEIVE 8
#define LOGLEVEL_GUARD 16
#define LOGLEVEL_ARPA 32
#define IF_LOG_AT_LEVEL(x) if ((M_SETTINGS.verbose & x) != 0)
#define IF_LOG_AT(x, y)       \
  do {                        \
    IF_LOG_AT_LEVEL(x) { y; } \
  } while (0)
#define LOG_INFO wxLogMessage
#define LOG_VERBOSE IF_LOG_AT_LEVEL(LOGLEVEL_VERBOSE) wxLogMessage
#define LOG_DIALOG IF_LOG_AT_LEVEL(LOGLEVEL_DIALOG) wxLogMessage
#define LOG_TRANSMIT IF_LOG_AT_LEVEL(LOGLEVEL_TRANSMIT) wxLogMessage
#define LOG_RECEIVE IF_LOG_AT_LEVEL(LOGLEVEL_RECEIVE) wxLogMessage
#define LOG_GUARD IF_LOG_AT_LEVEL(LOGLEVEL_GUARD) wxLogMessage
#define LOG_ARPA IF_LOG_AT_LEVEL(LOGLEVEL_ARPA) wxLogMessage

#define LOG_BINARY_VERBOSE(what, data, size) \
  IF_LOG_AT_LEVEL(LOGLEVEL_VERBOSE) { M_PLUGIN logBinaryData(what, data, size); }
#define LOG_BINARY_DIALOG(what, data, size) \
  IF_LOG_AT_LEVEL(LOGLEVEL_DIALOG) { M_PLUGIN logBinaryData(what, data, size); }
#define LOG_BINARY_TRANSMIT(what, data, size) \
  IF_LOG_AT_LEVEL(LOGLEVEL_TRANSMIT) { M_PLUGIN logBinaryData(what, data, size); }
#define LOG_BINARY_RECEIVE(what, data, size) \
  IF_LOG_AT_LEVEL(LOGLEVEL_RECEIVE) { M_PLUGIN logBinaryData(what, data, size); }
#define LOG_BINARY_GUARD(what, data, size) \
  IF_LOG_AT_LEVEL(LOGLEVEL_GUARD) { M_PLUGIN logBinaryData(what, data, size); }
#define LOG_BINARY_ARPA(what, data, size) \
  IF_LOG_AT_LEVEL(LOGLEVEL_ARPA) { M_PLUGIN logBinaryData(what, data, size); }

enum { BM_ID_RED, BM_ID_RED_SLAVE, BM_ID_GREEN, BM_ID_GREEN_SLAVE, BM_ID_AMBER, BM_ID_AMBER_SLAVE, BM_ID_BLANK, BM_ID_BLANK_SLAVE };

// Arranged from low to high priority:
enum HeadingSource {
  HEADING_NONE,
  HEADING_FIX_COG,
  HEADING_FIX_HDM,
  HEADING_FIX_HDT,
  HEADING_NMEA_HDM,
  HEADING_NMEA_HDT,
  HEADING_RADAR_HDM,
  HEADING_RADAR_HDT
};

enum ToolbarIconColor { TB_NONE, TB_HIDDEN, TB_SEARCHING, TB_SEEN, TB_STANDBY, TB_ACTIVE };

//
// The order of these is used for deciding what the 'best' representation is
// of the radar icon in the OpenCPN toolbar. The 'highest' (last) in the enum
// across all radar states is what is shown.
// If you add a RadarState also add an entry to g_toolbarIconColor...
//
enum RadarState {
  RADAR_OFF,
  RADAR_STANDBY,
  RADAR_WARMING_UP,
  RADAR_TIMED_IDLE,
  RADAR_STOPPING,
  RADAR_SPINNING_DOWN,
  RADAR_STARTING,
  RADAR_SPINNING_UP,
  RADAR_TRANSMIT
};
static ToolbarIconColor g_toolbarIconColor[9] = {TB_SEARCHING, TB_STANDBY, TB_SEEN,   TB_SEEN,  TB_SEEN,
                                                 TB_SEEN,      TB_ACTIVE,  TB_ACTIVE, TB_ACTIVE};

struct receive_statistics {
  int packets;
  int broken_packets;
  int spokes;
  int broken_spokes;
  int missing_spokes;
};

typedef enum GuardZoneType { GZ_ARC, GZ_CIRCLE } GuardZoneType;

typedef enum RadarType {
#define DEFINE_RADAR(t, n, s, l, a, b, c) t,
#include "RadarType.h"
  RT_MAX
} RadarType;

const size_t RadarSpokes[RT_MAX] = {
#define DEFINE_RADAR(t, n, s, l, a, b, c) s,
#include "RadarType.h"
};

const size_t RadarSpokeLenMax[RT_MAX] = {
#define DEFINE_RADAR(t, n, s, l, a, b, c) l,
#include "RadarType.h"
};

extern const wchar_t *RadarTypeName[RT_MAX];

typedef enum ControlType {
  CT_NONE,
#define CONTROL_TYPE(x, y) x,
#include "ControlType.inc"
#undef CONTROL_TYPE
  CT_MAX
} ControlType;

enum BlobColour {
  BLOB_NONE,
  BLOB_HISTORY_0,
  BLOB_HISTORY_1,
  BLOB_HISTORY_2,
  BLOB_HISTORY_3,
  BLOB_HISTORY_4,
  BLOB_HISTORY_5,
  BLOB_HISTORY_6,
  BLOB_HISTORY_7,
  BLOB_HISTORY_8,
  BLOB_HISTORY_9,
  BLOB_HISTORY_10,
  BLOB_HISTORY_11,
  BLOB_HISTORY_12,
  BLOB_HISTORY_13,
  BLOB_HISTORY_14,
  BLOB_HISTORY_15,
  BLOB_HISTORY_16,
  BLOB_HISTORY_17,
  BLOB_HISTORY_18,
  BLOB_HISTORY_19,
  BLOB_HISTORY_20,
  BLOB_HISTORY_21,
  BLOB_HISTORY_22,
  BLOB_HISTORY_23,
  BLOB_HISTORY_24,
  BLOB_HISTORY_25,
  BLOB_HISTORY_26,
  BLOB_HISTORY_27,
  BLOB_HISTORY_28,
  BLOB_HISTORY_29,
  BLOB_HISTORY_30,
  BLOB_HISTORY_31,
  BLOB_WEAK,
  BLOB_INTERMEDIATE,
  BLOB_STRONG
};
#define BLOB_HISTORY_MAX BLOB_HISTORY_31
#define BLOB_HISTORY_COLOURS (BLOB_HISTORY_MAX - BLOB_NONE)
#define BLOB_COLOURS (BLOB_STRONG + 1)

extern const char *convertRadarToString(int range_meters, int units, int index);
extern double local_distance(GeoPosition pos1, GeoPosition pos2);
extern double local_bearing(GeoPosition pos1, GeoPosition pos2);

enum DisplayModeType { DM_CHART_OVERLAY, DM_CHART_NONE };
enum VariationSource { VARIATION_SOURCE_NONE, VARIATION_SOURCE_NMEA, VARIATION_SOURCE_FIX, VARIATION_SOURCE_WMM };
enum OpenGLMode { OPENGL_UNKOWN, OPENGL_OFF, OPENGL_ON };

static const bool HasBitCount2[8] = {
    false,  // 000
    false,  // 001
    false,  // 010
    true,   // 011
    false,  // 100
    true,   // 101
    true,   // 110
    true,   // 111
};

#define DEFAULT_OVERLAY_TRANSPARENCY (5)
#define MIN_OVERLAY_TRANSPARENCY (0)
#define MAX_OVERLAY_TRANSPARENCY (9)
#define MIN_AGE (4)
#define MAX_AGE (12)

enum RangeUnits { RANGE_MIXED, RANGE_METRIC, RANGE_NAUTIC };
static const int RangeUnitsToMeters[3] = {1852, 1000, 1852};

/**
 * The data that is stored in the opencpn.ini file. Most of this is set in the OptionsDialog,
 * some of it is 'secret' and can only be set by manipulating the ini file directly.
 */
struct PersistentSettings {
  size_t radar_count;                     // How many radars we have
  RadarControlItem overlay_transparency;  // How transparent is the radar picture over the chart
  int range_index;                        // index into range array, see RadarInfo.cpp
  int verbose;                            // Loglevel 0..4.
  int guard_zone_threshold;               // How many blobs must be sent by radar before we fire alarm
  int guard_zone_render_style;            // 0 = Shading, 1 = Outline, 2 = Shading + Outline
  int guard_zone_timeout;                 // How long before we warn again when bogeys are found
  bool guard_zone_on_overlay;
  bool trails_on_overlay;
  bool overlay_on_standby;
  int guard_zone_debug_inc;                        // Value to add on every cycle to guard zone bearings, for testing.
  double skew_factor;                              // Set to -1 or other value to correct skewing
  RangeUnits range_units;                          // See enum
  int max_age;                                     // Scans older than this in seconds will be removed
  RadarControlItem refreshrate;                    // How quickly to refresh the display
  int chart_overlay;                               // -1 = none, otherwise = radar number
  int menu_auto_hide;                              // 0 = none, 1 = 10s, 2 = 30s
  int drawing_method;                              // VertexBuffer, Shader, etc.
  bool developer_mode;                             // Readonly from config, allows head up mode
  bool show;                                       // whether to show any radar (overlay or window)
  bool show_radar[RADARS];                         // whether to show radar window
  bool show_radar_control[RADARS];                 // whether to show radar menu (control) window
  bool transmit_radar[RADARS];                     // whether radar should be transmitting (persistent)
  bool pass_heading_to_opencpn;                    // Pass heading coming from radar as NMEA data to OpenCPN
  bool enable_cog_heading;                         // Allow COG as heading. Should be taken out back and shot.
  bool ignore_radar_heading;                       // For testing purposes
  bool reverse_zoom;                               // false = normal, true = reverse
  bool show_extreme_range;                         // Show red ring at extreme range and center
  bool reset_radars;                               // True on exit of OptionsDialog when reset of radars is pressed
  int threshold_red;                               // Radar data has to be this strong to show as STRONG
  int threshold_green;                             // Radar data has to be this strong to show as INTERMEDIATE
  int threshold_blue;                              // Radar data has to be this strong to show as WEAK
  int threshold_multi_sweep;                       // Radar data has to be this strong not to be ignored in multisweep
  int type_detection_method;                       // 0 = default, 1 = ignore reports
  int AISatARPAoffset;                             // Rectangle side where to search AIS targets at ARPA position
  wxPoint control_pos[RADARS];                     // Saved position of control menu windows
  wxPoint window_pos[RADARS];                      // Saved position of radar windows, when floating and not docked
  wxPoint alarm_pos;                               // Saved position of alarm window
  wxString alert_audio_file;                       // Filepath of alarm audio file. Must be WAV.
  NetworkAddress radar_interface_address[RADARS];  // Saved address of radar. Used to speed up next boot.
  wxColour trail_start_colour;                     // Starting colour of a trail
  wxColour trail_end_colour;                       // Ending colour of a trail
  wxColour strong_colour;                          // Colour for STRONG returns
  wxColour intermediate_colour;                    // Colour for INTERMEDIATE returns
  wxColour weak_colour;                            // Colour for WEAK returns
  wxColour arpa_colour;                            // Colour for ARPA edges
  wxColour ais_text_colour;                        // Colour for AIS texts
  wxColour ppi_background_colour;                  // Colour for PPI background (normally very dark)
};

// Table for AIS targets inside ARPA zone
struct AisArpa {
  long ais_mmsi;
  time_t ais_time_upd;
  double ais_lat;
  double ais_lon;

  AisArpa() : ais_mmsi(0), ais_time_upd(), ais_lat(), ais_lon() {}
};

//----------------------------------------------------------------------------------------------------------
//    The PlugIn Class Definition
//----------------------------------------------------------------------------------------------------------

#define RADAR_TOOL_POSITION -1  // Request default positioning of toolbar tool

#define PLUGIN_OPTIONS                                                                                                       \
  (WANTS_DYNAMIC_OPENGL_OVERLAY_CALLBACK | WANTS_OPENGL_OVERLAY_CALLBACK | WANTS_OVERLAY_CALLBACK | WANTS_TOOLBAR_CALLBACK | \
   INSTALLS_TOOLBAR_TOOL | USES_AUI_MANAGER | WANTS_CONFIG | WANTS_NMEA_EVENTS | WANTS_NMEA_SENTENCES | WANTS_PREFERENCES |  \
   WANTS_PLUGIN_MESSAGING | WANTS_CURSOR_LATLON | WANTS_MOUSE_EVENTS)

class radar_pi : public opencpn_plugin_114, public wxEvtHandler {
 public:
  radar_pi(void *ppimgr);
  ~radar_pi();
  void PrepareRadarImage(int angle);

  //    The required PlugIn Methods
  int Init(void);
  bool DeInit(void);

  int GetAPIVersionMajor();
  int GetAPIVersionMinor();
  int GetPlugInVersionMajor();
  int GetPlugInVersionMinor();

  wxBitmap *GetPlugInBitmap();
  wxString GetCommonName();
  wxString GetShortDescription();
  wxString GetLongDescription();

  //    The required override PlugIn Methods
  bool RenderGLOverlay(wxGLContext *pcontext, PlugIn_ViewPort *vp);
  bool RenderOverlay(wxDC &dc, PlugIn_ViewPort *vp);
  void SetPositionFix(PlugIn_Position_Fix &pfix);
  void SetPositionFixEx(PlugIn_Position_Fix_Ex &pfix);
  void SetPluginMessage(wxString &message_id, wxString &message_body);
  void SetNMEASentence(wxString &sentence);
  void SetDefaults(void);
  int GetToolbarToolCount(void);
  void OnToolbarToolCallback(int id);
  void OnContextMenuItemCallback(int id);
  void ShowPreferencesDialog(wxWindow *parent);
  void SetCursorPosition(GeoPosition pos);
  void SetCursorLatLon(double lat, double lon);
  bool MouseEventHook(wxMouseEvent &event);
  bool m_guard_bogey_confirmed;

  // Other public methods

  bool IsRadarSelectionComplete(bool force);

  void NotifyRadarWindowViz();
  void NotifyControlDialog();

  void OnControlDialogClose(RadarInfo *ri);
  void SetDisplayMode(DisplayModeType mode);

  void ShowRadarControl(int radar, bool show = true, bool reparent = true);
  void ShowGuardZoneDialog(int radar, int zone);
  void OnGuardZoneDialogClose(RadarInfo *ri);
  void ConfirmGuardZoneBogeys();
  void ResetOpenGLContext();
  void logBinaryData(const wxString &what, const uint8_t *data, int size);

  void UpdateAllControlStates(bool all);
  
  bool IsRadarOnScreen(int radar) { return m_settings.show && (m_settings.show_radar[radar] || m_settings.chart_overlay == radar); }

  bool LoadConfig();
  bool SaveConfig();

  long GetRangeMeters();
  long GetOptimalRangeMeters();

  void SetRadarInterfaceAddress(int r, NetworkAddress &addr) {
    wxCriticalSectionLocker lock(m_exclusive);
    m_settings.radar_interface_address[r] = addr;
  };
  NetworkAddress &GetRadarInterfaceAddress(int r) {
    wxCriticalSectionLocker lock(m_exclusive);
    return m_settings.radar_interface_address[r];
  }

  void SetRadarHeading(double heading = nan(""), bool isTrue = false);
  double GetHeadingTrue() {
    wxCriticalSectionLocker lock(m_exclusive);
    return m_hdt;
  }
  time_t GetHeadingTrueTimeout() {
    wxCriticalSectionLocker lock(m_exclusive);
    return m_hdt_timeout;
  }
  time_t GetHeadingMagTimeout() {
    wxCriticalSectionLocker lock(m_exclusive);
    return m_hdm_timeout;
  }
  VariationSource GetVariationSource() {
    wxCriticalSectionLocker lock(m_exclusive);
    return m_var_source;
  }
  double GetCOG() {
    wxCriticalSectionLocker lock(m_exclusive);
    return m_cog;
  }
  HeadingSource GetHeadingSource() { return m_heading_source; }
  bool IsInitialized() { return m_initialized; }
  bool IsBoatPositionValid() {
    wxCriticalSectionLocker lock(m_exclusive);
    return m_bpos_set;
  }

  wxLongLong GetBootMillis() { return m_boot_time; }
  bool IsOpenGLEnabled() { return m_opengl_mode == OPENGL_ON; }
  wxGLContext *GetChartOpenGLContext();

  wxFont m_font;      // The dialog font at a normal size
  wxFont m_fat_font;  // The dialog font at a bigger size, bold

  PersistentSettings m_settings;
  RadarInfo *m_radar[RADARS];
  wxString m_perspective[RADARS];  // Temporary storage of window location when plugin is disabled

  MessageBox *m_pMessageBox;
  wxWindow *m_parent_window;

  // Check for AIS targets inside ARPA zone
  vector<AisArpa> m_ais_in_arpa_zone;  // Array for AIS targets in ARPA zone(s)
  bool FindAIS_at_arpaPos(const GeoPosition &pos, const double &arpa_dist);
#define BASE_ARPA_DIST (750.)
  double m_arpa_max_range;  //  Temporary distance(m) fron own ship to collect AIS targets.
<<<<<<< HEAD
  wxString JsonAIS;      // Has Debug for Json AIS message
  time_t AisMsgTim = 0;  // has debug

=======
>>>>>>> 8e583558
  
 private:
  void RadarSendState(void);
  void UpdateState(void);
  void UpdateHeadingPositionState(void);
  void DoTick(void);
  void Select_Clutter(int req_clutter_index);
  void Select_Rejection(int req_rejection_index);
  void CheckGuardZoneBogeys(void);
  void RenderRadarBuffer(wxDC *pdc, int width, int height);
  void PassHeadingToOpenCPN();
  void CacheSetToolbarToolBitmaps();
  void SetRadarWindowViz(bool reparent = false);
  void UpdateContextMenu();
  void UpdateCOGAvg(double cog);
  void OnTimerNotify(wxTimerEvent &event);
  void TimedControlUpdate();
  void ScheduleWindowRefresh();
  void SetOpenGLMode(OpenGLMode mode);

  wxCriticalSection m_exclusive;  // protects callbacks that come from multiple radars

  double m_hdt;                    // this is the heading that the pi is using for all heading operations, in degrees.
                                   // m_hdt will come from the radar if available else from the NMEA stream.
  time_t m_hdt_timeout;            // When we consider heading is lost
  double m_hdm;                    // Last magnetic heading obtained
  time_t m_hdm_timeout;            // When we consider heading is lost
  double m_radar_heading;          // Last heading obtained from radar, or nan if none
  bool m_radar_heading_true;       // Was TRUE flag set on radar heading?
  time_t m_radar_heading_timeout;  // When last heading was obtained from radar, or 0 if not
  HeadingSource m_heading_source;
  bool m_bpos_set;
  time_t m_bpos_timestamp;

  // Variation. Used to convert magnetic into true heading.
  // Can come from SetPositionFixEx, which may hail from the WMM plugin
  // and is thus to be preferred, or GPS or a NMEA sentence. The latter will probably
  // have an outdated variation model, so is less preferred. Besides, some devices
  // transmit invalid (zero) values. So we also let non-zero values prevail.
  double m_var;  // local magnetic variation, in degrees
  VariationSource m_var_source;
  time_t m_var_timeout;

  wxFileConfig *m_pconfig;
  int m_context_menu_control_id;
  int m_context_menu_show_id;
  int m_context_menu_hide_id;
  int m_context_menu_acquire_radar_target;
  int m_context_menu_delete_radar_target;
  int m_context_menu_delete_all_radar_targets;

  int m_tool_id;
  wxBitmap *m_pdeficon;

  //    Controls added to Preferences panel
  wxCheckBox *m_pShowIcon;

  // Icons
  wxString m_shareLocn;
  // wxBitmap *m_ptemp_icon;

  NMEA0183 m_NMEA0183;

  ToolbarIconColor m_toolbar_button;
  ToolbarIconColor m_sent_toolbar_button;

  bool m_old_data_seen;
  volatile bool m_notify_radar_window_viz;
  volatile bool m_notify_control_dialog;
  wxLongLong m_notify_time_ms;

#define HEADING_TIMEOUT (5)

  GuardZoneBogey *m_bogey_dialog;
  bool m_guard_bogey_seen;  // Saw guardzone bogeys on last check
  time_t m_alarm_sound_timeout;
  time_t m_guard_bogey_timeout;  // If we haven't seen bogeys for this long we reset confirm
#define CONFIRM_RESET_TIMEOUT (15)

// Compute average COG same way as OpenCPN
#define MAX_COG_AVERAGE_SECONDS (60)
  double m_COGTable[MAX_COG_AVERAGE_SECONDS];
  int m_COGAvgSec;       // Default 15, comes from OCPN settings
  double m_COGAvg;       // Average COG over m_COGTable
  double m_cog;          // Value of m_COGAvg at rotation time
  time_t m_cog_timeout;  // When m_cog will be set again
  double m_vp_rotation;  // Last seen vp->rotation

  // Keep last state of ContextMenu state sent, to avoid redraws
  bool m_context_menu_show;
  bool m_context_menu_control;
  bool m_context_menu_arpa;

  // Cursor position. Used to show position in radar window
  GeoPosition m_cursor_pos;
  GeoPosition m_ownship;

  bool m_initialized;      // True if Init() succeeded and DeInit() not called yet.
  bool m_first_init;       // True in first Init() call.
  wxLongLong m_boot_time;  // millis when started

  OpenGLMode m_opengl_mode;
  volatile bool m_opengl_mode_changed;

  wxGLContext *m_opencpn_gl_context;
  bool m_opencpn_gl_context_broken;

  wxTimer *m_timer;

  DECLARE_EVENT_TABLE()
};

PLUGIN_END_NAMESPACE

#endif /* _RADAR_PI_H_ */<|MERGE_RESOLUTION|>--- conflicted
+++ resolved
@@ -487,12 +487,8 @@
   bool FindAIS_at_arpaPos(const GeoPosition &pos, const double &arpa_dist);
 #define BASE_ARPA_DIST (750.)
   double m_arpa_max_range;  //  Temporary distance(m) fron own ship to collect AIS targets.
-<<<<<<< HEAD
   wxString JsonAIS;      // Has Debug for Json AIS message
   time_t AisMsgTim = 0;  // has debug
-
-=======
->>>>>>> 8e583558
   
  private:
   void RadarSendState(void);
