--- conflicted
+++ resolved
@@ -775,15 +775,11 @@
     m_settings.show = 1;
 
     for (size_t r = 0; r < M_SETTINGS.radar_count; r++) {
-      
-        LOG_DIALOG(wxT("OnToolbarToolCallback: show controls for radar %i"), r);
-        if (m_settings.show_radar_control[r] == 0) {
-          ShowRadarControl(r, true);
-        }
-      
-    }
-
-
+      LOG_DIALOG(wxT("OnToolbarToolCallback: show controls for radar %i"), r);
+      if (m_settings.show_radar_control[r] == 0) {
+        ShowRadarControl(r, true);
+      }
+    }
 
     SetRadarWindowViz();
   }
@@ -1704,13 +1700,6 @@
     pConf->Write(wxT("RadarCount"), m_settings.radar_count);
     pConf->Write(wxT("DockSize"), m_settings.dock_size);
 
-<<<<<<< HEAD
-=======
-<<<<<<< HEAD
-    wxLogInfo(wxT("Config Save RadarCount=%d"), m_settings.radar_count);
-=======
->>>>>>> 5aa03203 (Reduce logging)
->>>>>>> d1b32e42
     for (int r = 0; r < (int)m_settings.radar_count; r++) {
       pConf->Write(wxString::Format(wxT("Radar%dType"), r), RadarTypeName[m_radar[r]->m_radar_type]);
       pConf->Write(wxString::Format(wxT("Radar%dLocationInfo"), r), m_radar[r]->GetRadarLocationInfo().to_string());
