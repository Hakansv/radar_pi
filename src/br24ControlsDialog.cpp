--- conflicted
+++ resolved
@@ -1177,20 +1177,12 @@
     time_t now = time(0);
     int left = m_pi->m_idle_standby - now;
     if (left > 0) {
-<<<<<<< HEAD
-      o << _("Standby in");
-=======
       o = _("Standby in");
->>>>>>> 9d2d73e0
       o << wxString::Format(wxT(" %d:%02d"), left / 60, left % 60);
     } else {
       left = m_pi->m_idle_transmit - now;
       if (left >= 0) {
-<<<<<<< HEAD
-        o << _("Transmit in");
-=======
         o = _("Transmit in");
->>>>>>> 9d2d73e0
         o << wxString::Format(wxT(" %d:%02d"), left / 60, left % 60);
       }
     }
