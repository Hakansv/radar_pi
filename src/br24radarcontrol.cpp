--- conflicted
+++ resolved
@@ -429,13 +429,8 @@
     label << _("Downsample") << wxT("\n");
     label << _("Scan speed") << wxT("\n");
     label << _("Scan age") << wxT("\n");
-<<<<<<< HEAD
-    label << _("Timed Idle") << wxT("\n");
-    label << _("Gain") << wxT("\n");
-=======
     label << _("Timed Transmit") << wxT("\n");
     label << _("Gain") << wxT("\n"); 
->>>>>>> 5c9ce4d3
     label << _("Sea clutter") << wxT("\n");
     label << _("Rain clutter") << wxT("\n");
     label << _("Auto") << wxT(" (1/20 Nm)\n");
