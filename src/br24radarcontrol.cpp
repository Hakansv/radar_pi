--- conflicted
+++ resolved
@@ -277,11 +277,7 @@
 {
     wxString label;
 
-<<<<<<< HEAD
     label << _("Auto") << wxT("\n") << firstLine;
-=======
-    label.Printf(wxT("%s\nAUTO"), firstLine.c_str());
->>>>>>> 980ccf55
     this->SetLabel(label);
 
     isAuto = true;
@@ -307,17 +303,10 @@
     wxString rangeText = value < 0 ? wxT("?") : g_range_names[units][value];
 
     if (pPlugIn->settings.auto_range_mode) {
-<<<<<<< HEAD
         label << firstLine << wxT("\n") << _("Auto") << wxT(" (") << rangeText << wxT(")");
     }
     else {
         label << firstLine << wxT("\n") << rangeText;
-=======
-        label.Printf(wxT("%s\nAUTO (%s)"), firstLine.c_str(), rangeText.c_str());
-    }
-    else{
-        label.Printf(wxT("%s\n%s"), firstLine.c_str(), rangeText.c_str());
->>>>>>> 980ccf55
     }
     this->SetLabel(label);
     wxLogMessage(wxT("BR24radar_pi: Range label '%s' auto=%d unit=%d max=%d new=%d val=%d"), rangeText.c_str(), pPlugIn->settings.auto_range_mode, units, maxValue, newValue, value);
@@ -632,20 +621,13 @@
 
 void BR24ControlsDialog::UpdateGuardZoneState()
 {
-    wxString label;
-
-<<<<<<< HEAD
-    label.Printf(wxT("%s 1\n%s"), _("Guard zone"), GuardZoneNames[pPlugIn->guardZones[0].type]);
-    bGuard1->SetLabel(label);
-
-    label.Printf(wxT("%s 2\n%s"), _("Guard zone"), GuardZoneNames[pPlugIn->guardZones[1].type]);
-=======
-    label.Printf(wxT("Guard Zone 1\n%s"), GuardZoneNames[pPlugIn->guardZones[0].type].c_str());
-    bGuard1->SetLabel(label);
-
-    label.Printf(wxT("Guard Zone 2\n%s"), GuardZoneNames[pPlugIn->guardZones[1].type].c_str());
->>>>>>> 980ccf55
-    bGuard2->SetLabel(label);
+    wxString label1, label2;
+
+    label1 << _("Guard zone") << wxT(" 1\n") << GuardZoneNames[pPlugIn->guardZones[0].type];
+    bGuard1->SetLabel(label1);
+
+    label1 << _("Guard zone") << wxT(" 2\n") << GuardZoneNames[pPlugIn->guardZones[1].type];
+    bGuard2->SetLabel(label2);
 }
 
 void BR24ControlsDialog::SetRangeIndex(size_t index)
