/***************************************************************************
 *
 * Project:  OpenCPN
 * Purpose:  PlugIn Object Definition/API
 * Author:   David Register
 *
 ***************************************************************************
 *   Copyright (C) 2010 by David S. Register                               *
 *                                                                         *
 *   This program is free software; you can redistribute it and/or modify  *
 *   it under the terms of the GNU General Public License as published by  *
 *   the Free Software Foundation; either version 2 of the License, or     *
 *   (at your option) any later version.                                   *
 *                                                                         *
 *   This program is distributed in the hope that it will be useful,       *
 *   but WITHOUT ANY WARRANTY; without even the implied warranty of        *
 *   MERCHANTABILITY or FITNESS FOR A PARTICULAR PURPOSE.  See the         *
 *   GNU General Public License for more details.                          *
 *                                                                         *
 *   You should have received a copy of the GNU General Public License     *
 *   along with this program; if not, write to the                         *
 *   Free Software Foundation, Inc.,                                       *
 *   51 Franklin Street, Fifth Floor, Boston, MA 02110-1301,  USA.         *
 **************************************************************************/

#ifndef _PLUGIN_H_
#define _PLUGIN_H_

#ifndef DECL_EXP
#ifdef __WXMSW__
#  define DECL_EXP     __declspec(dllexport)
#else
<<<<<<< HEAD
# ifdef __GNUC__
# define DECL_EXP       __attribute__((visibility("default")))
# endif
#endif
#endif

=======
#ifdef __GNUC__
#define DECL_EXP __attribute__((visibility("default")))
#endif
#endif
#endif
>>>>>>> ead0e091

#include <wx/xml/xml.h>

#ifdef ocpnUSE_SVG
#include "wxsvg/include/wxSVG/svg.h"
<<<<<<< HEAD
#endif // ocpnUSE_SVG
=======
#endif  // ocpnUSE_SVG
>>>>>>> ead0e091

class wxGLContext;

//    This is the most modern API Version number
//    It is expected that the API will remain downward compatible, meaning that
//    PlugIns conforming to API Version less then the most modern will also
//    be correctly supported.
<<<<<<< HEAD
#define API_VERSION_MAJOR           1
#define API_VERSION_MINOR           13
=======
#define API_VERSION_MAJOR 1
#define API_VERSION_MINOR 13
>>>>>>> ead0e091

//    Fwd Definitions
class       wxFileConfig;
class       wxNotebook;
class       wxFont;
class       wxAuiManager;
class       wxScrolledWindow;

//---------------------------------------------------------------------------------------------------------
//
//    Bitfield PlugIn Capabilites flag definition
//
//---------------------------------------------------------------------------------------------------------
<<<<<<< HEAD
#define     WANTS_OVERLAY_CALLBACK                    0x00000001
#define     WANTS_CURSOR_LATLON                       0x00000002
#define     WANTS_TOOLBAR_CALLBACK                    0x00000004
#define     INSTALLS_TOOLBAR_TOOL                     0x00000008
#define     WANTS_CONFIG                              0x00000010
#define     INSTALLS_TOOLBOX_PAGE                     0x00000020
#define     INSTALLS_CONTEXTMENU_ITEMS                0x00000040
#define     WANTS_NMEA_SENTENCES                      0x00000080
#define     WANTS_NMEA_EVENTS                         0x00000100
#define     WANTS_AIS_SENTENCES                       0x00000200
#define     USES_AUI_MANAGER                          0x00000400
#define     WANTS_PREFERENCES                         0x00000800
#define     INSTALLS_PLUGIN_CHART                     0x00001000
#define     WANTS_ONPAINT_VIEWPORT                    0x00002000
#define     WANTS_PLUGIN_MESSAGING                    0x00004000
#define     WANTS_OPENGL_OVERLAY_CALLBACK             0x00008000
#define     WANTS_DYNAMIC_OPENGL_OVERLAY_CALLBACK     0x00010000
#define     WANTS_LATE_INIT                           0x00020000
#define     INSTALLS_PLUGIN_CHART_GL                  0x00040000
#define     WANTS_MOUSE_EVENTS                        0x00080000
#define     WANTS_VECTOR_CHART_OBJECT_INFO            0x00100000
#define     WANTS_KEYBOARD_EVENTS                     0x00200000
=======
#define WANTS_OVERLAY_CALLBACK 0x00000001
#define WANTS_CURSOR_LATLON 0x00000002
#define WANTS_TOOLBAR_CALLBACK 0x00000004
#define INSTALLS_TOOLBAR_TOOL 0x00000008
#define WANTS_CONFIG 0x00000010
#define INSTALLS_TOOLBOX_PAGE 0x00000020
#define INSTALLS_CONTEXTMENU_ITEMS 0x00000040
#define WANTS_NMEA_SENTENCES 0x00000080
#define WANTS_NMEA_EVENTS 0x00000100
#define WANTS_AIS_SENTENCES 0x00000200
#define USES_AUI_MANAGER 0x00000400
#define WANTS_PREFERENCES 0x00000800
#define INSTALLS_PLUGIN_CHART 0x00001000
#define WANTS_ONPAINT_VIEWPORT 0x00002000
#define WANTS_PLUGIN_MESSAGING 0x00004000
#define WANTS_OPENGL_OVERLAY_CALLBACK 0x00008000
#define WANTS_DYNAMIC_OPENGL_OVERLAY_CALLBACK 0x00010000
#define WANTS_LATE_INIT 0x00020000
#define INSTALLS_PLUGIN_CHART_GL 0x00040000
#define WANTS_MOUSE_EVENTS 0x00080000
#define WANTS_VECTOR_CHART_OBJECT_INFO 0x00100000
#define WANTS_KEYBOARD_EVENTS 0x00200000
>>>>>>> ead0e091

//----------------------------------------------------------------------------------------------------------
//    Some PlugIn API interface object class definitions
//----------------------------------------------------------------------------------------------------------
enum PI_ColorScheme
{
      PI_GLOBAL_COLOR_SCHEME_RGB,
      PI_GLOBAL_COLOR_SCHEME_DAY,
      PI_GLOBAL_COLOR_SCHEME_DUSK,
      PI_GLOBAL_COLOR_SCHEME_NIGHT,
      PI_N_COLOR_SCHEMES
};

class PlugIn_ViewPort
{
      public:
            double   clat;                   // center point
            double   clon;
            double   view_scale_ppm;
            double   skew;
            double   rotation;

            float    chart_scale;            // conventional chart displayed scale

            int      pix_width;
            int      pix_height;
            wxRect   rv_rect;
            bool     b_quilt;
            int      m_projection_type;

            double   lat_min, lat_max, lon_min, lon_max;

            bool     bValid;                 // This VP is valid
};

class PlugIn_Position_Fix
{
   public:
      double Lat;
      double Lon;
      double Cog;
      double Sog;
      double Var;            // Variation, typically from RMC message
      time_t FixTime;
      int    nSats;
};

class PlugIn_Position_Fix_Ex
{
      public:
            double Lat;
            double Lon;
            double Cog;
            double Sog;
            double Var;            // Variation, typically from RMC message
            double Hdm;
            double Hdt;
            time_t FixTime;
            int    nSats;
};

//    Describe AIS Alarm state
enum plugin_ais_alarm_type
{
      PI_AIS_NO_ALARM = 0,
      PI_AIS_ALARM_SET,
      PI_AIS_ALARM_ACKNOWLEDGED

};


class PlugIn_AIS_Target
{
      public:

            int                       MMSI;
            int                       Class;
            int                       NavStatus;
            double                    SOG;
            double                    COG;
            double                    HDG;
            double                    Lon;
            double                    Lat;
            int                       ROTAIS;
            char                      CallSign[8];                // includes terminator
            char                      ShipName[21];
            unsigned char             ShipType;
            int                       IMO;

            double                    Range_NM;
            double                    Brg;

    //      Per target collision parameters
            bool                      bCPA_Valid;
            double                    TCPA;                     // Minutes
            double                    CPA;                      // Nautical Miles

            plugin_ais_alarm_type     alarm_state;
};


//    ChartType constants
typedef enum ChartTypeEnumPI
{
      PI_CHART_TYPE_UNKNOWN = 0,
      PI_CHART_TYPE_DUMMY,
      PI_CHART_TYPE_DONTCARE,
      PI_CHART_TYPE_KAP,
      PI_CHART_TYPE_GEO,
      PI_CHART_TYPE_S57,
      PI_CHART_TYPE_CM93,
      PI_CHART_TYPE_CM93COMP,
      PI_CHART_TYPE_PLUGIN
}_ChartTypeEnumPI;

//    ChartFamily constants
typedef enum ChartFamilyEnumPI
{
      PI_CHART_FAMILY_UNKNOWN = 0,
      PI_CHART_FAMILY_RASTER,
      PI_CHART_FAMILY_VECTOR,
      PI_CHART_FAMILY_DONTCARE
}_ChartFamilyEnumPI;

//          Depth unit type enum
typedef enum ChartDepthUnitTypePI
{
      PI_DEPTH_UNIT_UNKNOWN,
      PI_DEPTH_UNIT_FEET,
      PI_DEPTH_UNIT_METERS,
      PI_DEPTH_UNIT_FATHOMS
}_ChartDepthUnitTypePI;

//          Projection type enum
<<<<<<< HEAD
typedef enum OcpnProjTypePI
{
      PI_PROJECTION_UNKNOWN,
      PI_PROJECTION_MERCATOR,
      PI_PROJECTION_TRANSVERSE_MERCATOR,
      PI_PROJECTION_POLYCONIC,

      PI_PROJECTION_ORTHOGRAPHIC,
      PI_PROJECTION_POLAR,
      PI_PROJECTION_STEREOGRAPHIC,
      PI_PROJECTION_GNOMONIC,
      PI_PROJECTION_EQUIRECTANGULAR
}_OcpnProjTypePI;

typedef struct _ExtentPI{
      double SLAT;
      double WLON;
      double NLAT;
      double ELON;
}ExtentPI;
=======
typedef enum OcpnProjTypePI {
  PI_PROJECTION_UNKNOWN,
  PI_PROJECTION_MERCATOR,
  PI_PROJECTION_TRANSVERSE_MERCATOR,
  PI_PROJECTION_POLYCONIC,

  PI_PROJECTION_ORTHOGRAPHIC,
  PI_PROJECTION_POLAR,
  PI_PROJECTION_STEREOGRAPHIC,
  PI_PROJECTION_GNOMONIC,
  PI_PROJECTION_EQUIRECTANGULAR
} _OcpnProjTypePI;

typedef struct _ExtentPI {
  double SLAT;
  double WLON;
  double NLAT;
  double ELON;
} ExtentPI;
>>>>>>> ead0e091

//    PlugInChartBase::Init()  init_flags constants
#define      PI_FULL_INIT        0
#define      PI_HEADER_ONLY      1
#define      PI_THUMB_ONLY       2


// ----------------------------------------------------------------------------
// PlugInChartBase
//  This class is the base class for Plug-able chart types
// ----------------------------------------------------------------------------

<<<<<<< HEAD
class DECL_EXP PlugInChartBase : public wxObject
{
      public:
            //    These methods Must be overriden in any derived class
            PlugInChartBase();
            virtual ~PlugInChartBase();

            virtual wxString GetFileSearchMask(void);

            virtual int Init( const wxString& full_path, int init_flags );
            virtual void SetColorScheme(int cs, bool bApplyImmediate);

            virtual double GetNormalScaleMin(double canvas_scale_factor, bool b_allow_overzoom);
            virtual double GetNormalScaleMax(double canvas_scale_factor, int canvas_width);
            virtual double GetNearestPreferredScalePPM(double target_scale_ppm);

            virtual bool GetChartExtent(ExtentPI *pext);

            virtual wxBitmap &RenderRegionView(const PlugIn_ViewPort& VPoint, const wxRegion &Region);

            virtual bool AdjustVP(PlugIn_ViewPort &vp_last, PlugIn_ViewPort &vp_proposed);

            virtual void GetValidCanvasRegion(const PlugIn_ViewPort& VPoint, wxRegion *pValidRegion);

            virtual int GetCOVREntries(){ return  0; }
            virtual int GetCOVRTablePoints(int iTable) { return 0; }
            virtual int  GetCOVRTablenPoints(int iTable){ return 0; }
            virtual float *GetCOVRTableHead(int iTable){ return (float *)NULL; }

            virtual wxBitmap *GetThumbnail(int tnx, int tny, int cs);

//    Accessors, need not be overridden in derived class if the member variables are maintained
            virtual wxString GetFullPath() const            { return m_FullPath;}
            virtual ChartTypeEnumPI GetChartType()          { return m_ChartType;}
            virtual ChartFamilyEnumPI GetChartFamily()      { return m_ChartFamily;}
            virtual OcpnProjTypePI GetChartProjection()     { return m_projection;}
            virtual wxString GetName()                      { return m_Name;}
            virtual wxString GetDescription()               { return m_Description;}
            virtual wxString GetID()                        { return m_ID;}
            virtual wxString GetSE()                        { return m_SE;}
            virtual wxString GetDepthUnits()                { return m_DepthUnits;}
            virtual wxString GetSoundingsDatum()            { return m_SoundingsDatum;}
            virtual wxString GetDatumString()               { return m_datum_str;}
            virtual wxString GetExtraInfo()                 { return m_ExtraInfo; }
            virtual wxString GetPubDate()                   { return m_PubYear;}
            virtual double GetChartErrorFactor()            { return m_Chart_Error_Factor;}
            virtual ChartDepthUnitTypePI GetDepthUnitId()   { return m_depth_unit_id;}
            virtual bool IsReadyToRender()                  { return m_bReadyToRender;}
            virtual int GetNativeScale()                    { return m_Chart_Scale; };
            virtual double GetChartSkew()                   { return m_Chart_Skew; }
            virtual wxDateTime GetEditionDate(void)         { return m_EdDate;}

//    Methods pertaining to CHART_FAMILY_RASTER type PlugIn charts only
            virtual void ComputeSourceRectangle(const PlugIn_ViewPort &vp, wxRect *pSourceRect);
            virtual double GetRasterScaleFactor();
            virtual bool GetChartBits( wxRect& source, unsigned char *pPix, int sub_samp );
            virtual int GetSize_X();
            virtual int GetSize_Y();
            virtual void latlong_to_chartpix(double lat, double lon, double &pixx, double &pixy);
            virtual void chartpix_to_latlong(double pixx, double pixy, double *plat, double *plon);
            
      protected:
            ChartTypeEnumPI     m_ChartType;
            ChartFamilyEnumPI   m_ChartFamily;

            wxString            m_FullPath;
            OcpnProjTypePI      m_projection;
            int                 m_Chart_Scale;
            double              m_Chart_Skew;

            wxDateTime          m_EdDate;
            bool                m_bReadyToRender;

            wxString          m_Name;
            wxString          m_Description;
            wxString          m_ID;
            wxString          m_SE;
            wxString          m_SoundingsDatum;
            wxString          m_datum_str;
            wxString          m_PubYear;
            wxString          m_DepthUnits;
            wxString          m_ExtraInfo;

            ChartDepthUnitTypePI  m_depth_unit_id;

            double            m_Chart_Error_Factor;


=======
class DECL_EXP PlugInChartBase : public wxObject {
 public:
  //    These methods Must be overriden in any derived class
  PlugInChartBase();
  virtual ~PlugInChartBase();

  virtual wxString GetFileSearchMask(void);

  virtual int Init(const wxString &full_path, int init_flags);
  virtual void SetColorScheme(int cs, bool bApplyImmediate);

  virtual double GetNormalScaleMin(double canvas_scale_factor, bool b_allow_overzoom);
  virtual double GetNormalScaleMax(double canvas_scale_factor, int canvas_width);
  virtual double GetNearestPreferredScalePPM(double target_scale_ppm);

  virtual bool GetChartExtent(ExtentPI *pext);

  virtual wxBitmap &RenderRegionView(const PlugIn_ViewPort &VPoint, const wxRegion &Region);

  virtual bool AdjustVP(PlugIn_ViewPort &vp_last, PlugIn_ViewPort &vp_proposed);

  virtual void GetValidCanvasRegion(const PlugIn_ViewPort &VPoint, wxRegion *pValidRegion);

  virtual int GetCOVREntries() { return 0; }
  virtual int GetCOVRTablePoints(int iTable) { return 0; }
  virtual int GetCOVRTablenPoints(int iTable) { return 0; }
  virtual float *GetCOVRTableHead(int iTable) { return (float *)NULL; }

  virtual wxBitmap *GetThumbnail(int tnx, int tny, int cs);

  //    Accessors, need not be overridden in derived class if the member variables are maintained
  virtual wxString GetFullPath() const { return m_FullPath; }
  virtual ChartTypeEnumPI GetChartType() { return m_ChartType; }
  virtual ChartFamilyEnumPI GetChartFamily() { return m_ChartFamily; }
  virtual OcpnProjTypePI GetChartProjection() { return m_projection; }
  virtual wxString GetName() { return m_Name; }
  virtual wxString GetDescription() { return m_Description; }
  virtual wxString GetID() { return m_ID; }
  virtual wxString GetSE() { return m_SE; }
  virtual wxString GetDepthUnits() { return m_DepthUnits; }
  virtual wxString GetSoundingsDatum() { return m_SoundingsDatum; }
  virtual wxString GetDatumString() { return m_datum_str; }
  virtual wxString GetExtraInfo() { return m_ExtraInfo; }
  virtual wxString GetPubDate() { return m_PubYear; }
  virtual double GetChartErrorFactor() { return m_Chart_Error_Factor; }
  virtual ChartDepthUnitTypePI GetDepthUnitId() { return m_depth_unit_id; }
  virtual bool IsReadyToRender() { return m_bReadyToRender; }
  virtual int GetNativeScale() { return m_Chart_Scale; };
  virtual double GetChartSkew() { return m_Chart_Skew; }
  virtual wxDateTime GetEditionDate(void) { return m_EdDate; }

  //    Methods pertaining to CHART_FAMILY_RASTER type PlugIn charts only
  virtual void ComputeSourceRectangle(const PlugIn_ViewPort &vp, wxRect *pSourceRect);
  virtual double GetRasterScaleFactor();
  virtual bool GetChartBits(wxRect &source, unsigned char *pPix, int sub_samp);
  virtual int GetSize_X();
  virtual int GetSize_Y();
  virtual void latlong_to_chartpix(double lat, double lon, double &pixx, double &pixy);
  virtual void chartpix_to_latlong(double pixx, double pixy, double *plat, double *plon);

 protected:
  ChartTypeEnumPI m_ChartType;
  ChartFamilyEnumPI m_ChartFamily;

  wxString m_FullPath;
  OcpnProjTypePI m_projection;
  int m_Chart_Scale;
  double m_Chart_Skew;

  wxDateTime m_EdDate;
  bool m_bReadyToRender;

  wxString m_Name;
  wxString m_Description;
  wxString m_ID;
  wxString m_SE;
  wxString m_SoundingsDatum;
  wxString m_datum_str;
  wxString m_PubYear;
  wxString m_DepthUnits;
  wxString m_ExtraInfo;

  ChartDepthUnitTypePI m_depth_unit_id;

  double m_Chart_Error_Factor;
>>>>>>> ead0e091
};





//    Declare an array of PlugIn_AIS_Targets
WX_DEFINE_ARRAY_PTR(PlugIn_AIS_Target *, ArrayOfPlugIn_AIS_Targets);



//----------------------------------------------------------------------------------------------------------
//    The Generic PlugIn Interface Class Definition
//
//    This is a virtual class.
//    opencpn PlugIns must derive from this class.
//    There are two types of methods in this class
//    a. Required...must be overridden and implemented by PlugIns
//    b. Optional..may be overridden by PlugIns

//    PlugIns must implement optional method overrides consistent with their
//     declared capabilities flag as returned by Init().
//----------------------------------------------------------------------------------------------------------
class DECL_EXP opencpn_plugin
{

public:
      opencpn_plugin(void *pmgr) {}
      virtual ~opencpn_plugin();

      //    Public API to the PlugIn class

      //    This group of methods is required, and will be called by the opencpn host
      //    opencpn PlugIns must implement this group
      virtual int Init(void);               // Return the PlugIn Capabilites flag
      virtual bool DeInit(void);

      virtual int GetAPIVersionMajor();
      virtual int GetAPIVersionMinor();
      virtual int GetPlugInVersionMajor();
      virtual int GetPlugInVersionMinor();
      virtual wxBitmap *GetPlugInBitmap();

      //    These three methods should produce valid, meaningful strings always
      //    ---EVEN IF--- the PlugIn has not (yet) been initialized.
      //    They are used by the PlugInManager GUI
      virtual wxString GetCommonName();
      virtual wxString GetShortDescription();
      virtual wxString GetLongDescription();

      //    This group is optional.
      //    PlugIns may override any of these methods as required

      virtual void SetDefaults(void);     //This will be called upon enabling a PlugIn via the user Dialog
                                          //It gives a chance to setup any default options and behavior

      virtual int GetToolbarToolCount(void);

      virtual int GetToolboxPanelCount(void);
      virtual void SetupToolboxPanel(int page_sel, wxNotebook* pnotebook);
      virtual void OnCloseToolboxPanel(int page_sel, int ok_apply_cancel);

      virtual void ShowPreferencesDialog( wxWindow* parent );

      virtual bool RenderOverlay(wxMemoryDC *pmdc, PlugIn_ViewPort *vp);
      virtual void SetCursorLatLon(double lat, double lon);
      virtual void SetCurrentViewPort(PlugIn_ViewPort &vp);

      virtual void SetPositionFix(PlugIn_Position_Fix &pfix);
      virtual void SetNMEASentence(wxString &sentence);
      virtual void SetAISSentence(wxString &sentence);

      virtual void ProcessParentResize(int x, int y);
      virtual void SetColorScheme(PI_ColorScheme cs);

      virtual void OnToolbarToolCallback(int id);
      virtual void OnContextMenuItemCallback(int id);

      virtual void UpdateAuiStatus(void);

      virtual wxArrayString GetDynamicChartClassNameArray(void);
 };


 // the types of the class factories used to create PlugIn instances
 typedef opencpn_plugin* create_t(void*);
 typedef void destroy_t(opencpn_plugin*);

 class DECL_EXP opencpn_plugin_16 : public opencpn_plugin
 {
       public:
             opencpn_plugin_16(void *pmgr);
             virtual ~opencpn_plugin_16();

             virtual bool RenderOverlay(wxDC &dc, PlugIn_ViewPort *vp);

             virtual void SetPluginMessage(wxString &message_id, wxString &message_body);

 };

class DECL_EXP opencpn_plugin_17 : public opencpn_plugin
{
       public:
             opencpn_plugin_17(void *pmgr);
             virtual ~opencpn_plugin_17();

             virtual bool RenderOverlay(wxDC &dc, PlugIn_ViewPort *vp);
             virtual bool RenderGLOverlay(wxGLContext *pcontext, PlugIn_ViewPort *vp);

             virtual void SetPluginMessage(wxString &message_id, wxString &message_body);

};

class DECL_EXP opencpn_plugin_18 : public opencpn_plugin
{
      public:
            opencpn_plugin_18(void *pmgr);
            virtual ~opencpn_plugin_18();

            virtual bool RenderOverlay(wxDC &dc, PlugIn_ViewPort *vp);
            virtual bool RenderGLOverlay(wxGLContext *pcontext, PlugIn_ViewPort *vp);

            virtual void SetPluginMessage(wxString &message_id, wxString &message_body);
            virtual void SetPositionFixEx(PlugIn_Position_Fix_Ex &pfix);

};

class DECL_EXP opencpn_plugin_19 : public opencpn_plugin_18
{
      public:
            opencpn_plugin_19(void *pmgr);
            virtual ~opencpn_plugin_19();

            virtual void OnSetupOptions(void);
};

class DECL_EXP opencpn_plugin_110 : public opencpn_plugin_19
{
    public:
            opencpn_plugin_110(void *pmgr);
            virtual ~opencpn_plugin_110();

            virtual void LateInit(void); // If WANTS_LATE_INIT is returned by Init()
};

class DECL_EXP opencpn_plugin_111 : public opencpn_plugin_110
{
public:
    opencpn_plugin_111(void *pmgr);
    virtual ~opencpn_plugin_111();
    
};

class DECL_EXP opencpn_plugin_112 : public opencpn_plugin_111
{
public:
    opencpn_plugin_112(void *pmgr);
    virtual ~opencpn_plugin_112();
    
    virtual bool MouseEventHook( wxMouseEvent &event );
    virtual void SendVectorChartObjectInfo(wxString &chart, wxString &feature, wxString &objname, double lat, double lon, double scale, int nativescale);
    
};

class DECL_EXP opencpn_plugin_113 : public opencpn_plugin_112
{
public:
    opencpn_plugin_113(void *pmgr);
    virtual ~opencpn_plugin_113();
    
    virtual bool KeyboardEventHook( wxKeyEvent &event );
    virtual void OnToolbarToolDownCallback(int id);
    virtual void OnToolbarToolUpCallback(int id);
};

class DECL_EXP opencpn_plugin_113 : public opencpn_plugin_112 {
 public:
  opencpn_plugin_113(void *pmgr);
  virtual ~opencpn_plugin_113();

  virtual bool KeyboardEventHook(wxKeyEvent &event);
  virtual void OnToolbarToolDownCallback(int id);
  virtual void OnToolbarToolUpCallback(int id);
};

//------------------------------------------------------------------
//      Route and Waypoint PlugIn support
//
//------------------------------------------------------------------

class DECL_EXP Plugin_Hyperlink
{
public:
    wxString DescrText;
    wxString Link;
    wxString Type;
};

WX_DECLARE_LIST(Plugin_Hyperlink, Plugin_HyperlinkList);



class DECL_EXP PlugIn_Waypoint
{
public:
    PlugIn_Waypoint();
    PlugIn_Waypoint(double lat, double lon,
                    const wxString& icon_ident, const wxString& wp_name,
                    const wxString& GUID = _T("") );
    ~PlugIn_Waypoint();

    double             m_lat;
    double             m_lon;

<<<<<<< HEAD
    wxString          m_GUID;
=======
  wxString m_MarkName;
  wxString m_MarkDescription;
  wxDateTime m_CreateTime;
  bool m_IsVisible;
>>>>>>> ead0e091

    wxString          m_MarkName;
    wxString          m_MarkDescription;
    wxDateTime        m_CreateTime;
	bool			  m_IsVisible;

    wxString          m_IconName;

    Plugin_HyperlinkList *m_HyperlinkList;

};

WX_DECLARE_LIST(PlugIn_Waypoint, Plugin_WaypointList);

class DECL_EXP PlugIn_Route
{
public:
    PlugIn_Route(void);
    ~PlugIn_Route(void);

    wxString    m_NameString;
    wxString    m_StartString;
    wxString    m_EndString;
    wxString    m_GUID;

    Plugin_WaypointList     *pWaypointList;
};

class DECL_EXP PlugIn_Track
{
public:
    PlugIn_Track(void);
    ~PlugIn_Track(void);

    wxString    m_NameString;
    wxString    m_StartString;
    wxString    m_EndString;
    wxString    m_GUID;

    Plugin_WaypointList     *pWaypointList;
};



//----------------------------------------------------------------------------------------------------------
//    The PlugIn CallBack API Definition
//
//    The API back up to the PlugIn Manager
//    PlugIns may call these static functions as necessary for system services
//
//----------------------------------------------------------------------------------------------------------

<<<<<<< HEAD
=======
extern "C" DECL_EXP int InsertPlugInTool(wxString label, wxBitmap *bitmap, wxBitmap *bmpRollover, wxItemKind kind,
                                         wxString shortHelp, wxString longHelp, wxObject *clientData, int position, int tool_sel,
                                         opencpn_plugin *pplugin);
extern "C" DECL_EXP void RemovePlugInTool(int tool_id);
extern "C" DECL_EXP void SetToolbarToolViz(int item, bool viz);  // Temporarily change toolbar tool viz
extern "C" DECL_EXP void SetToolbarItemState(int item, bool toggle);
extern "C" DECL_EXP void SetToolbarToolBitmaps(int item, wxBitmap *bitmap, wxBitmap *bmpRollover);

extern "C" DECL_EXP int InsertPlugInToolSVG(wxString label, wxString SVGfile, wxString SVGfileRollover, wxString SVGfileToggled,
                                            wxItemKind kind, wxString shortHelp, wxString longHelp, wxObject *clientData,
                                            int position, int tool_sel, opencpn_plugin *pplugin);
extern "C" DECL_EXP void SetToolbarToolBitmapsSVG(int item, wxString SVGfile, wxString SVGfileRollover, wxString SVGfileToggled);
>>>>>>> ead0e091

extern "C"  DECL_EXP int InsertPlugInTool(wxString label, wxBitmap *bitmap, wxBitmap *bmpRollover, wxItemKind kind,
                                          wxString shortHelp, wxString longHelp, wxObject *clientData, int position,
                                          int tool_sel, opencpn_plugin *pplugin);
extern "C"  DECL_EXP void RemovePlugInTool(int tool_id);
extern "C"  DECL_EXP void SetToolbarToolViz(int item, bool viz);      // Temporarily change toolbar tool viz
extern "C"  DECL_EXP void SetToolbarItemState(int item, bool toggle);
extern "C"  DECL_EXP void SetToolbarToolBitmaps(int item, wxBitmap *bitmap, wxBitmap *bmpRollover);

extern "C"  DECL_EXP int InsertPlugInToolSVG(wxString label, wxString SVGfile, wxString SVGfileRollover, wxString SVGfileToggled,
                                          wxItemKind kind, wxString shortHelp, wxString longHelp,
                                          wxObject *clientData, int position, int tool_sel, opencpn_plugin *pplugin);
extern "C"  DECL_EXP void SetToolbarToolBitmapsSVG(int item, wxString SVGfile,
                                                   wxString SVGfileRollover,
                                                   wxString SVGfileToggled );

extern "C"  DECL_EXP  int AddCanvasContextMenuItem(wxMenuItem *pitem, opencpn_plugin *pplugin );
extern "C"  DECL_EXP void RemoveCanvasContextMenuItem(int item);      // Fully remove this item
extern "C"  DECL_EXP void SetCanvasContextMenuItemViz(int item, bool viz);      // Temporarily change context menu ptions
extern "C"  DECL_EXP void SetCanvasContextMenuItemGrey(int item, bool grey);


extern "C"  DECL_EXP wxFileConfig *GetOCPNConfigObject(void);

extern "C"  DECL_EXP void RequestRefresh(wxWindow *);
extern "C"  DECL_EXP bool GetGlobalColor(wxString colorName, wxColour *pcolour);

extern "C"  DECL_EXP void GetCanvasPixLL(PlugIn_ViewPort *vp, wxPoint *pp, double lat, double lon);
extern "C"  DECL_EXP void GetCanvasLLPix( PlugIn_ViewPort *vp, wxPoint p, double *plat, double *plon);

extern "C"  DECL_EXP wxWindow *GetOCPNCanvasWindow();

extern "C"  DECL_EXP wxFont *OCPNGetFont(wxString TextElement, int default_size);

extern "C"  DECL_EXP wxString *GetpSharedDataLocation();

extern "C"  DECL_EXP ArrayOfPlugIn_AIS_Targets *GetAISTargetArray(void);

extern "C"  DECL_EXP wxAuiManager *GetFrameAuiManager(void);

extern "C"  DECL_EXP bool AddLocaleCatalog( wxString catalog );

extern "C"  DECL_EXP void PushNMEABuffer( wxString str );

extern  DECL_EXP wxXmlDocument GetChartDatabaseEntryXML(int dbIndex, bool b_getGeom);

extern  DECL_EXP bool UpdateChartDBInplace(wxArrayString dir_array,
                          bool b_force_update,
                          bool b_ProgressDialog);
extern  DECL_EXP wxArrayString GetChartDBDirArrayString();

extern "C"  DECL_EXP void SendPluginMessage( wxString message_id, wxString message_body );

extern "C"  DECL_EXP void DimeWindow(wxWindow *);

extern "C"  DECL_EXP void JumpToPosition(double lat, double lon, double scale);

/* API 1.9  adds some common cartographic functions to avoid unnecessary code duplication */
/* Study the original OpenCPN source (georef.c) for functional definitions  */

extern "C" DECL_EXP void PositionBearingDistanceMercator_Plugin(double lat, double lon, double brg, double dist, double *dlat, double *dlon);
extern "C" DECL_EXP void DistanceBearingMercator_Plugin(double lat0, double lon0, double lat1, double lon1, double *brg, double *dist);
extern "C" DECL_EXP double DistGreatCircle_Plugin(double slat, double slon, double dlat, double dlon);

extern "C" DECL_EXP void toTM_Plugin(float lat, float lon, float lat0, float lon0, double *x, double *y);
extern "C" DECL_EXP void fromTM_Plugin(double x, double y, double lat0, double lon0, double *lat, double *lon);
extern "C" DECL_EXP void toSM_Plugin(double lat, double lon, double lat0, double lon0, double *x, double *y);
extern "C" DECL_EXP void fromSM_Plugin(double x, double y, double lat0, double lon0, double *lat, double *lon);
extern "C" DECL_EXP void toSM_ECC_Plugin(double lat, double lon, double lat0, double lon0, double *x, double *y);
extern "C" DECL_EXP void fromSM_ECC_Plugin(double x, double y, double lat0, double lon0, double *lat, double *lon);

extern "C" DECL_EXP bool DecodeSingleVDOMessage( const wxString& str, PlugIn_Position_Fix_Ex *pos, wxString *acc );
extern "C" DECL_EXP int GetChartbarHeight( void );
extern "C" DECL_EXP bool GetActiveRoutepointGPX( char *buffer, unsigned int buffer_length );



/* API 1.9 */
typedef enum OptionsParentPI
{
      PI_OPTIONS_PARENT_DISPLAY,
      PI_OPTIONS_PARENT_CONNECTIONS,
      PI_OPTIONS_PARENT_CHARTS,
      PI_OPTIONS_PARENT_SHIPS,
      PI_OPTIONS_PARENT_UI,
      PI_OPTIONS_PARENT_PLUGINS
}_OptionsParentPI;
extern DECL_EXP wxScrolledWindow *AddOptionsPage( OptionsParentPI parent, wxString title );
extern DECL_EXP bool DeleteOptionsPage( wxScrolledWindow* page );


/* API 1.10  */

/* API 1.10  adds some common functions to avoid unnecessary code duplication */
/* Study the original OpenCPN source for functional definitions  */
extern "C" DECL_EXP double toUsrDistance_Plugin( double nm_distance, int unit = -1 );
extern "C" DECL_EXP double fromUsrDistance_Plugin( double usr_distance, int unit = -1 );
extern "C" DECL_EXP double toUsrSpeed_Plugin( double kts_speed, int unit = -1 );
extern "C" DECL_EXP double fromUsrSpeed_Plugin( double usr_speed, int unit = -1 );
extern DECL_EXP wxString getUsrDistanceUnit_Plugin( int unit = -1 );
extern DECL_EXP wxString getUsrSpeedUnit_Plugin( int unit = -1 );
extern DECL_EXP wxString GetNewGUID();
extern "C" DECL_EXP bool PlugIn_GSHHS_CrossesLand(double lat1, double lon1, double lat2, double lon2);
extern DECL_EXP void PlugInPlaySound( wxString &sound_file );




// API 1.10 Route and Waypoint Support
extern DECL_EXP wxBitmap *FindSystemWaypointIcon( wxString& icon_name );
extern DECL_EXP bool AddCustomWaypointIcon( wxBitmap *pimage, wxString key, wxString description );

extern DECL_EXP bool AddSingleWaypoint( PlugIn_Waypoint *pwaypoint, bool b_permanent = true);
extern DECL_EXP bool DeleteSingleWaypoint( wxString &GUID );
extern DECL_EXP bool UpdateSingleWaypoint( PlugIn_Waypoint *pwaypoint );

extern DECL_EXP bool AddPlugInRoute( PlugIn_Route *proute, bool b_permanent = true );
extern DECL_EXP bool DeletePlugInRoute( wxString& GUID );
extern DECL_EXP bool UpdatePlugInRoute ( PlugIn_Route *proute );

extern DECL_EXP bool AddPlugInTrack( PlugIn_Track *ptrack, bool b_permanent = true );
extern DECL_EXP bool DeletePlugInTrack( wxString& GUID );
extern DECL_EXP bool UpdatePlugInTrack ( PlugIn_Track *ptrack );

/* API 1.11  */

/* API 1.11  adds some more common functions to avoid unnecessary code duplication */
wxColour DECL_EXP GetBaseGlobalColor(wxString colorName);
int DECL_EXP OCPNMessageBox_PlugIn(wxWindow *parent,
                          const wxString& message,
                          const wxString& caption = _T("Message"),
                          int style = wxOK, int x = -1, int y = -1);

extern DECL_EXP wxString toSDMM_PlugIn(int NEflag, double a, bool hi_precision = true);

extern "C"  DECL_EXP wxString *GetpPrivateApplicationDataLocation();
extern  DECL_EXP wxString GetOCPN_ExePath( void );
extern "C"  DECL_EXP wxString *GetpPlugInLocation();
extern  DECL_EXP wxString GetPlugInPath(opencpn_plugin *pplugin);

<<<<<<< HEAD
extern "C"  DECL_EXP int AddChartToDBInPlace( wxString &full_path, bool b_RefreshCanvas );
extern "C"  DECL_EXP int RemoveChartFromDBInPlace( wxString &full_path );
extern  DECL_EXP wxString GetLocaleCanonicalName();
=======
extern "C" DECL_EXP int AddChartToDBInPlace(wxString &full_path, bool b_RefreshCanvas);
extern "C" DECL_EXP int RemoveChartFromDBInPlace(wxString &full_path);
extern DECL_EXP wxString GetLocaleCanonicalName();
>>>>>>> ead0e091

//  API 1.11 adds access to S52 Presentation library
//Types

//      A flag field that defines the object capabilities passed by a chart to the S52 PLIB

#define PLIB_CAPS_LINE_VBO              1
#define PLIB_CAPS_LINE_BUFFER           1 << 1
#define PLIB_CAPS_SINGLEGEO_BUFFER      1 << 2
#define PLIB_CAPS_OBJSEGLIST            1 << 3
#define PLIB_CAPS_OBJCATMUTATE          1 << 4


class PI_S57Obj;

WX_DECLARE_LIST(PI_S57Obj, ListOfPI_S57Obj);

// ----------------------------------------------------------------------------
// PlugInChartBaseGL
//  Derived from PlugInChartBase, add OpenGL Vector chart support
// ----------------------------------------------------------------------------

class DECL_EXP PlugInChartBaseGL : public PlugInChartBase
{
public:
    PlugInChartBaseGL();
    virtual ~PlugInChartBaseGL();

    virtual int RenderRegionViewOnGL( const wxGLContext &glc, const PlugIn_ViewPort& VPoint,
                                      const wxRegion &Region, bool b_use_stencil );

    virtual ListOfPI_S57Obj *GetObjRuleListAtLatLon(float lat, float lon, float select_radius, PlugIn_ViewPort *VPoint);
    virtual wxString CreateObjDescriptions( ListOfPI_S57Obj* obj_list );

    virtual int GetNoCOVREntries();
    virtual int GetNoCOVRTablePoints(int iTable);
    virtual int  GetNoCOVRTablenPoints(int iTable);
    virtual float *GetNoCOVRTableHead(int iTable);
    
};







class wxArrayOfS57attVal;

// name of the addressed look up table set (fifth letter)
typedef enum _PI_LUPname{
    PI_SIMPLIFIED                             = 'L', // points
    PI_PAPER_CHART                            = 'R', // points
    PI_LINES                                  = 'S', // lines
    PI_PLAIN_BOUNDARIES                       = 'N', // areas
    PI_SYMBOLIZED_BOUNDARIES                  = 'O', // areas
    PI_LUPNAME_NUM                            = 5
}PI_LUPname;

// display category type
typedef enum _PI_DisCat{
    PI_DISPLAYBASE          = 'D',            //
    PI_STANDARD             = 'S',            //
    PI_OTHER                = 'O',            // O for OTHER
    PI_MARINERS_STANDARD    = 'M',            // Mariner specified
    PI_MARINERS_OTHER,                        // value not defined
    PI_DISP_CAT_NUM,                          // value not defined
}PI_DisCat;

// Display Priority
<<<<<<< HEAD
typedef enum _PI_DisPrio{
    PI_PRIO_NODATA          = '0',                  // no data fill area pattern
    PI_PRIO_GROUP1          = '1',                  // S57 group 1 filled areas
    PI_PRIO_AREA_1          = '2',                  // superimposed areas
    PI_PRIO_AREA_2          = '3',                  // superimposed areas also water features
    PI_PRIO_SYMB_POINT      = '4',                  // point symbol also land features
    PI_PRIO_SYMB_LINE       = '5',                  // line symbol also restricted areas
    PI_PRIO_SYMB_AREA       = '6',                  // area symbol also traffic areas
    PI_PRIO_ROUTEING        = '7',                  // routeing lines
    PI_PRIO_HAZARDS         = '8',                  // hazards
    PI_PRIO_MARINERS        = '9',                  // VRM, EBL, own ship
    PI_PRIO_NUM             = 10                    // number of priority levels

}PI_DisPrio;

typedef enum PI_InitReturn
{
    PI_INIT_OK = 0,
    PI_INIT_FAIL_RETRY,        // Init failed, retry suggested
    PI_INIT_FAIL_REMOVE,       // Init failed, suggest remove from further use
    PI_INIT_FAIL_NOERROR       // Init failed, request no explicit error message
}_PI_InitReturn;

class PI_line_segment_element
{
public:
    size_t              vbo_offset;
    size_t              n_points;
    int                 priority;
    float               lat_max;                // segment bounding box
    float               lat_min;
    float               lon_max;
    float               lon_min;
    int                 type;
    void                *private0;
   
    PI_line_segment_element *next;
=======
typedef enum _PI_DisPrio {
  PI_PRIO_NODATA = '0',      // no data fill area pattern
  PI_PRIO_GROUP1 = '1',      // S57 group 1 filled areas
  PI_PRIO_AREA_1 = '2',      // superimposed areas
  PI_PRIO_AREA_2 = '3',      // superimposed areas also water features
  PI_PRIO_SYMB_POINT = '4',  // point symbol also land features
  PI_PRIO_SYMB_LINE = '5',   // line symbol also restricted areas
  PI_PRIO_SYMB_AREA = '6',   // area symbol also traffic areas
  PI_PRIO_ROUTEING = '7',    // routeing lines
  PI_PRIO_HAZARDS = '8',     // hazards
  PI_PRIO_MARINERS = '9',    // VRM, EBL, own ship
  PI_PRIO_NUM = 10           // number of priority levels

} PI_DisPrio;

typedef enum PI_InitReturn {
  PI_INIT_OK = 0,
  PI_INIT_FAIL_RETRY,   // Init failed, retry suggested
  PI_INIT_FAIL_REMOVE,  // Init failed, suggest remove from further use
  PI_INIT_FAIL_NOERROR  // Init failed, request no explicit error message
} _PI_InitReturn;

class PI_line_segment_element {
 public:
  size_t vbo_offset;
  size_t n_points;
  int priority;
  float lat_max;  // segment bounding box
  float lat_min;
  float lon_max;
  float lon_min;
  int type;
  void *private0;

  PI_line_segment_element *next;
>>>>>>> ead0e091
};


class DECL_EXP PI_S57Obj
{
public:

      //  Public Methods
      PI_S57Obj();
      ~PI_S57Obj();

public:
      // Instance Data
      char                    FeatureName[8];
      int                     Primitive_type;

      char                    *att_array;
      wxArrayOfS57attVal      *attVal;
      int                     n_attr;

      int                     iOBJL;
      int                     Index;

      double                  x;                      // for POINT
      double                  y;
      double                  z;
      int                     npt;                    // number of points as needed by arrays
      void                    *geoPt;                 // for LINE & AREA not described by PolyTessGeo
      double                  *geoPtz;                // an array[3] for MultiPoint, SM with Z, i.e. depth
      double                  *geoPtMulti;            // an array[2] for MultiPoint, lat/lon to make bbox
                                                      // of decomposed points

      void                    *pPolyTessGeo;

      double                  m_lat;                  // The lat/lon of the object's "reference" point
      double                  m_lon;

      double                  chart_ref_lat;
      double                  chart_ref_lon;

      double                  lat_min;
      double                  lat_max;
      double                  lon_min;
      double                  lon_max;

      int                     Scamin;                 // SCAMIN attribute decoded during load

      bool                    bIsClone;
      int                     nRef;                   // Reference counter, to signal OK for deletion

      bool                    bIsAton;                // This object is an aid-to-navigation
      bool                    bIsAssociable;          // This object is DRGARE or DEPARE

      int                     m_n_lsindex;
      int                     *m_lsindex_array;
      int                     m_n_edge_max_points;
      void                    *m_chart_context;

      PI_DisCat               m_DisplayCat;

      void *                  S52_Context;
      PI_S57Obj               *child;           // child list, used only for MultiPoint Soundings

      PI_S57Obj               *next;            //  List linkage

                                                      // This transform converts from object geometry
                                                      // to SM coordinates.
      double                  x_rate;                 // These auxiliary transform coefficients are
      double                  y_rate;                 // to be used in GetPointPix() and friends
      double                  x_origin;               // on a per-object basis if necessary
      double                  y_origin;
      
      int auxParm0;                                   // some per-object auxiliary parameters, used for OpenGL
      int auxParm1;
      int auxParm2;
      int auxParm3;

      PI_line_segment_element *m_ls_list;
      bool                    m_bcategory_mutable;
      int                     m_DPRI;
};



wxString DECL_EXP PI_GetPLIBColorScheme();
int DECL_EXP PI_GetPLIBDepthUnitInt();
int DECL_EXP PI_GetPLIBSymbolStyle();
int DECL_EXP PI_GetPLIBBoundaryStyle();
int DECL_EXP PI_GetPLIBStateHash();
double DECL_EXP PI_GetPLIBMarinerSafetyContour();
bool DECL_EXP PI_GetObjectRenderBox( PI_S57Obj *pObj, double *lat_min, double *lat_max, double *lon_min, double *lon_max);
void DECL_EXP PI_UpdateContext(PI_S57Obj *pObj);

bool DECL_EXP PI_PLIBObjectRenderCheck( PI_S57Obj *pObj, PlugIn_ViewPort *vp );
PI_LUPname DECL_EXP PI_GetObjectLUPName( PI_S57Obj *pObj );
PI_DisPrio DECL_EXP PI_GetObjectDisplayPriority( PI_S57Obj *pObj );
PI_DisCat DECL_EXP PI_GetObjectDisplayCategory( PI_S57Obj *pObj );
void DECL_EXP PI_PLIBSetLineFeaturePriority( PI_S57Obj *pObj, int prio );
void DECL_EXP PI_PLIBPrepareForNewRender(void);
void DECL_EXP PI_PLIBFreeContext( void *pContext );
void DECL_EXP PI_PLIBSetRenderCaps( unsigned int flags );

bool DECL_EXP PI_PLIBSetContext( PI_S57Obj *pObj );

int DECL_EXP PI_PLIBRenderObjectToDC( wxDC *pdc, PI_S57Obj *pObj, PlugIn_ViewPort *vp );
int DECL_EXP PI_PLIBRenderAreaToDC( wxDC *pdc, PI_S57Obj *pObj, PlugIn_ViewPort *vp, wxRect rect, unsigned char *pixbuf );


int DECL_EXP PI_PLIBRenderAreaToGL( const wxGLContext &glcc, PI_S57Obj *pObj,
                                    PlugIn_ViewPort *vp, wxRect &render_rect );

int DECL_EXP PI_PLIBRenderObjectToGL( const wxGLContext &glcc, PI_S57Obj *pObj,
                                    PlugIn_ViewPort *vp, wxRect &render_rect );

/* API 1.11 OpenGL Display List and vertex buffer object routines

   Effectively these two routines cancel each other so all
   of the translation, scaling and rotation can be done by opengl.

   Display lists need only be built infrequently, but used in each frame
   greatly accelerates the speed of rendering.  This avoids costly calculations,
   and also allows the vertexes to be stored in graphics memory.

   static int dl = 0;
   glPushMatrix();
   PlugInMultMatrixViewport(current_viewport);
   if(dl)
      glCallList(dl);
   else {
      dl = glGenLists(1);
      PlugInViewPort norm_viewport = current_viewport;
      NormalizeViewPort(norm_viewport);
      glNewList(dl, GL_COMPILE_AND_EXECUTE);
      ... // use norm_viewport with GetCanvasLLPix here
      glEndList();
   }      
   glPopMatrix();
   ... // use current_viewport with GetCanvasLLPix again
*/

<<<<<<< HEAD
extern DECL_EXP bool PlugInHasNormalizedViewPort ( PlugIn_ViewPort *vp );
extern DECL_EXP void PlugInMultMatrixViewport ( PlugIn_ViewPort *vp, float lat=0, float lon=0 );
extern DECL_EXP void PlugInNormalizeViewport ( PlugIn_ViewPort *vp, float lat=0, float lon=0 );
=======
extern DECL_EXP bool PlugInHasNormalizedViewPort(PlugIn_ViewPort *vp);
extern DECL_EXP void PlugInMultMatrixViewport(PlugIn_ViewPort *vp, float lat = 0, float lon = 0);
extern DECL_EXP void PlugInNormalizeViewport(PlugIn_ViewPort *vp, float lat = 0, float lon = 0);
>>>>>>> ead0e091

class wxPoint2DDouble;
extern "C"  DECL_EXP void GetDoubleCanvasPixLL(PlugIn_ViewPort *vp, wxPoint2DDouble *pp, double lat, double lon);

/* API 1.13  */
/* API 1.13  adds some more common functions to avoid unnecessary code duplication */


extern DECL_EXP double fromDMM_Plugin( wxString sdms );
extern DECL_EXP void SetCanvasRotation(double rotation);
extern DECL_EXP void SetCanvasProjection(int projection);
extern DECL_EXP bool GetSingleWaypoint( wxString GUID, PlugIn_Waypoint *pwaypoint );
extern DECL_EXP bool CheckEdgePan_PlugIn( int x, int y, bool dragging, int margin, int delta );
extern DECL_EXP wxBitmap GetIcon_PlugIn(const wxString & name);
extern DECL_EXP void SetCursor_PlugIn( wxCursor *pPlugin_Cursor = NULL );
extern DECL_EXP wxFont *GetOCPNScaledFont_PlugIn(wxString TextElement, int default_size = 0);
extern DECL_EXP wxFont GetOCPNGUIScaledFont_PlugIn(wxString item);
extern DECL_EXP double GetOCPNGUIToolScaleFactor_PlugIn(int GUIScaledFactor);
extern DECL_EXP double GetOCPNGUIToolScaleFactor_PlugIn();
extern DECL_EXP float  GetOCPNChartScaleFactor_Plugin();
extern DECL_EXP wxColour GetFontColour_PlugIn(wxString TextElement);

extern DECL_EXP double GetCanvasTilt();
extern DECL_EXP void SetCanvasTilt(double tilt);

extern DECL_EXP bool PlugInPlaySoundEx( wxString &sound_file, int deviceIndex=-1 );
extern DECL_EXP void AddChartDirectory( wxString &path );
extern DECL_EXP void ForceChartDBUpdate();

extern  DECL_EXP wxString GetWritableDocumentsDir( void );
extern  DECL_EXP wxDialog *GetActiveOptionsDialog();
extern  DECL_EXP wxArrayString GetWaypointGUIDArray( void );

extern  DECL_EXP bool AddPersistentFontKey(wxString TextElement);
extern  DECL_EXP wxString GetActiveStyleName();

extern  DECL_EXP wxBitmap GetBitmapFromSVGFile(wxString filename, unsigned int width, unsigned int height);
extern  DECL_EXP bool IsTouchInterface_PlugIn(void);

/*  Platform optimized File/Dir selector dialogs */
extern  DECL_EXP int PlatformDirSelectorDialog( wxWindow *parent, wxString *file_spec, wxString Title, wxString initDir);

extern  DECL_EXP int PlatformFileSelectorDialog( wxWindow *parent, wxString *file_spec, wxString Title, wxString initDir,
                                wxString suggestedName, wxString wildcard);


/*  OpenCPN HTTP File Download PlugIn Interface   */

/*   Various method Return Codes, etc          */
typedef enum _OCPN_DLStatus{
    OCPN_DL_UNKNOWN         =-1,
    OCPN_DL_NO_ERROR        = 0,
    OCPN_DL_FAILED          = 1,
    OCPN_DL_ABORTED         = 2,
    OCPN_DL_USER_TIMEOUT    = 4,
    OCPN_DL_STARTED         = 8
}OCPN_DLStatus;


typedef enum _OCPN_DLCondition{
    OCPN_DL_EVENT_TYPE_UNKNOWN      = -1,
    OCPN_DL_EVENT_TYPE_START        = 80,
    OCPN_DL_EVENT_TYPE_PROGRESS     = 81,
    OCPN_DL_EVENT_TYPE_END          = 82
}OCPN_DLCondition;

//      Style definitions for Synchronous file download modal dialogs, if desired.
//      Abstracted from wxCURL package
enum OCPN_DLDialogStyle
{
    OCPN_DLDS_ELAPSED_TIME = 0x0001,       //!< The dialog shows the elapsed time.
    OCPN_DLDS_ESTIMATED_TIME = 0x0002,     //!< The dialog shows the estimated total time.
    OCPN_DLDS_REMAINING_TIME = 0x0004,     //!< The dialog shows the remaining time.
    OCPN_DLDS_SPEED = 0x0008,              //!< The dialog shows the transfer speed.
    OCPN_DLDS_SIZE = 0x0010,               //!< The dialog shows the size of the resource to download/upload.
    OCPN_DLDS_URL = 0x0020,                //!< The dialog shows the URL involved in the transfer.
    
    // styles related to the use of wxCurlConnectionSettingsDialog:
    
    OCPN_DLDS_CONN_SETTINGS_AUTH = 0x0040,  //!< The dialog allows the user to change the authentication settings.
    OCPN_DLDS_CONN_SETTINGS_PORT = 0x0080,  //!< The dialog allows the user to change the port for the transfer.
    OCPN_DLDS_CONN_SETTINGS_PROXY = 0x0100, //!< The dialog allows the user to change the proxy settings.
    
    OCPN_DLDS_CONN_SETTINGS_ALL = OCPN_DLDS_CONN_SETTINGS_AUTH|OCPN_DLDS_CONN_SETTINGS_PORT|OCPN_DLDS_CONN_SETTINGS_PROXY,
    
    OCPN_DLDS_SHOW_ALL =OCPN_DLDS_ELAPSED_TIME|OCPN_DLDS_ESTIMATED_TIME|OCPN_DLDS_REMAINING_TIME|
    OCPN_DLDS_SPEED|OCPN_DLDS_SIZE|OCPN_DLDS_URL|OCPN_DLDS_CONN_SETTINGS_ALL,
    
    OCPN_DLDS_CAN_ABORT = 0x0200,          //!< The transfer can be aborted by the user.
    OCPN_DLDS_CAN_START = 0x0400,          //!< The transfer won't start automatically. The user needs to start it.
    OCPN_DLDS_CAN_PAUSE = 0x0800,          //!< The transfer can be paused.
    
    OCPN_DLDS_AUTO_CLOSE = 0x1000,         //!< The dialog auto closes when transfer is complete.
    
    // by default all available features are enabled:
    OCPN_DLDS_DEFAULT_STYLE = OCPN_DLDS_CAN_START|OCPN_DLDS_CAN_PAUSE|OCPN_DLDS_CAN_ABORT|OCPN_DLDS_SHOW_ALL|OCPN_DLDS_AUTO_CLOSE
};

#define ONLINE_CHECK_RETRY 30 // Recheck the Internet connection availability every ONLINE_CHECK_RETRY s

/*   Synchronous (Blocking) download of a single file  */

extern DECL_EXP _OCPN_DLStatus OCPN_downloadFile( const wxString& url, const wxString &outputFile, 
                                       const wxString &title, const wxString &message, 
                                       const wxBitmap& bitmap,
                                       wxWindow *parent, long style, int timeout_secs);


/*   Asynchronous (Background) download of a single file  */

extern DECL_EXP _OCPN_DLStatus OCPN_downloadFileBackground( const wxString& url, const wxString &outputFile,
                                                  wxEvtHandler *handler, long *handle);

extern DECL_EXP void OCPN_cancelDownloadFileBackground( long handle );

/*   Synchronous (Blocking) HTTP POST operation for small amounts of data */

extern DECL_EXP _OCPN_DLStatus OCPN_postDataHttp( const wxString& url, const wxString& parameters, wxString& result, int timeout_secs );

/*   Check whether connection to the Internet is working */

extern DECL_EXP bool OCPN_isOnline();

/*  Supporting  Event for Background downloading          */
/*  OCPN_downloadEvent Definition  */

/*  PlugIn should be ready/able to handle this event after initiating a background file transfer  
 * 
 * The event as received should be parsed primarily by the getDLEventCondition() method.
 * This will allow identification of download start, progress, and end states.
 * 
 * Other accessor methods contain status, byte counts, etc.
 * 
 * A PlugIn may safely destroy its EvtHandler after receipt of an OCPN_downloadEvent with 
 *     getDLEventCondition == OCPN_DL_EVENT_TYPE_END
 */

class DECL_EXP OCPN_downloadEvent: public wxEvent
{
public:
    OCPN_downloadEvent( wxEventType commandType = wxEVT_NULL, int id = 0 );
    ~OCPN_downloadEvent( );
    
    // accessors
    _OCPN_DLStatus getDLEventStatus(){ return m_stat; }
    OCPN_DLCondition getDLEventCondition(){ return m_condition; }
    
    void setDLEventStatus( _OCPN_DLStatus stat ){ m_stat = stat; }
    void setDLEventCondition( OCPN_DLCondition cond ){ m_condition = cond; }
    
    void setTotal( long bytes ){m_totalBytes = bytes; }
    void setTransferred( long bytes ){m_sofarBytes = bytes; }
    long getTotal(){ return m_totalBytes; }
    long getTransferred(){ return m_sofarBytes; }
    
    void setComplete(bool b_complete){ m_b_complete = b_complete; }
    bool getComplete(){ return m_b_complete; }
    
    
    // required for sending with wxPostEvent()
    wxEvent *Clone() const;
    
private:
    OCPN_DLStatus m_stat;
    OCPN_DLCondition m_condition;
    
    long m_totalBytes;
    long m_sofarBytes;
    bool m_b_complete;
};

//DECLARE_EVENT_TYPE(wxEVT_DOWNLOAD_EVENT, -1)
//extern const wxEventType DECL_EXP wxEVT_DOWNLOAD_EVENT;

extern WXDLLIMPEXP_CORE const wxEventType wxEVT_DOWNLOAD_EVENT;

<<<<<<< HEAD
#endif //_PLUGIN_H_
=======
/* API 1.13  */
/* API 1.13  adds some more common functions to avoid unnecessary code duplication */

extern DECL_EXP double fromDMM_Plugin(wxString sdms);
extern DECL_EXP void SetCanvasRotation(double rotation);
extern DECL_EXP void SetCanvasProjection(int projection);
extern DECL_EXP bool GetSingleWaypoint(wxString GUID, PlugIn_Waypoint *pwaypoint);
extern DECL_EXP bool CheckEdgePan_PlugIn(int x, int y, bool dragging, int margin, int delta);
extern DECL_EXP wxBitmap GetIcon_PlugIn(const wxString &name);
extern DECL_EXP void SetCursor_PlugIn(wxCursor *pPlugin_Cursor = NULL);
extern DECL_EXP wxFont *GetOCPNScaledFont_PlugIn(wxString TextElement, int default_size = 0);
extern DECL_EXP wxFont GetOCPNGUIScaledFont_PlugIn(wxString item);
extern DECL_EXP double GetOCPNGUIToolScaleFactor_PlugIn(int GUIScaledFactor);
extern DECL_EXP double GetOCPNGUIToolScaleFactor_PlugIn();
extern DECL_EXP float GetOCPNChartScaleFactor_Plugin();
extern DECL_EXP wxColour GetFontColour_PlugIn(wxString TextElement);

extern DECL_EXP double GetCanvasTilt();
extern DECL_EXP void SetCanvasTilt(double tilt);

extern DECL_EXP bool PlugInPlaySoundEx(wxString &sound_file, int deviceIndex = -1);
extern DECL_EXP void AddChartDirectory(wxString &path);
extern DECL_EXP void ForceChartDBUpdate();

extern DECL_EXP wxString GetWritableDocumentsDir(void);
extern DECL_EXP wxDialog *GetActiveOptionsDialog();
extern DECL_EXP wxArrayString GetWaypointGUIDArray(void);

extern DECL_EXP bool AddPersistentFontKey(wxString TextElement);
extern DECL_EXP wxString GetActiveStyleName();

extern DECL_EXP wxBitmap GetBitmapFromSVGFile(wxString filename, unsigned int width, unsigned int height);
extern DECL_EXP bool IsTouchInterface_PlugIn(void);

/*  Platform optimized File/Dir selector dialogs */
extern DECL_EXP int PlatformDirSelectorDialog(wxWindow *parent, wxString *file_spec, wxString Title, wxString initDir);

extern DECL_EXP int PlatformFileSelectorDialog(wxWindow *parent, wxString *file_spec, wxString Title, wxString initDir,
                                               wxString suggestedName, wxString wildcard);

/*  OpenCPN HTTP File Download PlugIn Interface   */

/*   Various method Return Codes, etc          */
typedef enum _OCPN_DLStatus {
  OCPN_DL_UNKNOWN = -1,
  OCPN_DL_NO_ERROR = 0,
  OCPN_DL_FAILED = 1,
  OCPN_DL_ABORTED = 2,
  OCPN_DL_USER_TIMEOUT = 4,
  OCPN_DL_STARTED = 8
} OCPN_DLStatus;

typedef enum _OCPN_DLCondition {
  OCPN_DL_EVENT_TYPE_UNKNOWN = -1,
  OCPN_DL_EVENT_TYPE_START = 80,
  OCPN_DL_EVENT_TYPE_PROGRESS = 81,
  OCPN_DL_EVENT_TYPE_END = 82
} OCPN_DLCondition;

//      Style definitions for Synchronous file download modal dialogs, if desired.
//      Abstracted from wxCURL package
enum OCPN_DLDialogStyle {
  OCPN_DLDS_ELAPSED_TIME = 0x0001,    //!< The dialog shows the elapsed time.
  OCPN_DLDS_ESTIMATED_TIME = 0x0002,  //!< The dialog shows the estimated total time.
  OCPN_DLDS_REMAINING_TIME = 0x0004,  //!< The dialog shows the remaining time.
  OCPN_DLDS_SPEED = 0x0008,           //!< The dialog shows the transfer speed.
  OCPN_DLDS_SIZE = 0x0010,            //!< The dialog shows the size of the resource to download/upload.
  OCPN_DLDS_URL = 0x0020,             //!< The dialog shows the URL involved in the transfer.

  // styles related to the use of wxCurlConnectionSettingsDialog:

  OCPN_DLDS_CONN_SETTINGS_AUTH = 0x0040,   //!< The dialog allows the user to change the authentication settings.
  OCPN_DLDS_CONN_SETTINGS_PORT = 0x0080,   //!< The dialog allows the user to change the port for the transfer.
  OCPN_DLDS_CONN_SETTINGS_PROXY = 0x0100,  //!< The dialog allows the user to change the proxy settings.

  OCPN_DLDS_CONN_SETTINGS_ALL = OCPN_DLDS_CONN_SETTINGS_AUTH | OCPN_DLDS_CONN_SETTINGS_PORT | OCPN_DLDS_CONN_SETTINGS_PROXY,

  OCPN_DLDS_SHOW_ALL = OCPN_DLDS_ELAPSED_TIME | OCPN_DLDS_ESTIMATED_TIME | OCPN_DLDS_REMAINING_TIME | OCPN_DLDS_SPEED |
                       OCPN_DLDS_SIZE | OCPN_DLDS_URL | OCPN_DLDS_CONN_SETTINGS_ALL,

  OCPN_DLDS_CAN_ABORT = 0x0200,  //!< The transfer can be aborted by the user.
  OCPN_DLDS_CAN_START = 0x0400,  //!< The transfer won't start automatically. The user needs to start it.
  OCPN_DLDS_CAN_PAUSE = 0x0800,  //!< The transfer can be paused.

  OCPN_DLDS_AUTO_CLOSE = 0x1000,  //!< The dialog auto closes when transfer is complete.

  // by default all available features are enabled:
  OCPN_DLDS_DEFAULT_STYLE =
      OCPN_DLDS_CAN_START | OCPN_DLDS_CAN_PAUSE | OCPN_DLDS_CAN_ABORT | OCPN_DLDS_SHOW_ALL | OCPN_DLDS_AUTO_CLOSE
};

#define ONLINE_CHECK_RETRY 30  // Recheck the Internet connection availability every ONLINE_CHECK_RETRY s

/*   Synchronous (Blocking) download of a single file  */

extern DECL_EXP _OCPN_DLStatus OCPN_downloadFile(const wxString &url, const wxString &outputFile, const wxString &title,
                                                 const wxString &message, const wxBitmap &bitmap, wxWindow *parent, long style,
                                                 int timeout_secs);

/*   Asynchronous (Background) download of a single file  */

extern DECL_EXP _OCPN_DLStatus OCPN_downloadFileBackground(const wxString &url, const wxString &outputFile, wxEvtHandler *handler,
                                                           long *handle);

extern DECL_EXP void OCPN_cancelDownloadFileBackground(long handle);

/*   Synchronous (Blocking) HTTP POST operation for small amounts of data */

extern DECL_EXP _OCPN_DLStatus OCPN_postDataHttp(const wxString &url, const wxString &parameters, wxString &result,
                                                 int timeout_secs);

/*   Check whether connection to the Internet is working */

extern DECL_EXP bool OCPN_isOnline();

/*  Supporting  Event for Background downloading          */
/*  OCPN_downloadEvent Definition  */

/*  PlugIn should be ready/able to handle this event after initiating a background file transfer
 *
 * The event as received should be parsed primarily by the getDLEventCondition() method.
 * This will allow identification of download start, progress, and end states.
 *
 * Other accessor methods contain status, byte counts, etc.
 *
 * A PlugIn may safely destroy its EvtHandler after receipt of an OCPN_downloadEvent with
 *     getDLEventCondition == OCPN_DL_EVENT_TYPE_END
 */

class DECL_EXP OCPN_downloadEvent : public wxEvent {
 public:
  OCPN_downloadEvent(wxEventType commandType = wxEVT_NULL, int id = 0);
  ~OCPN_downloadEvent();

  // accessors
  _OCPN_DLStatus getDLEventStatus() { return m_stat; }
  OCPN_DLCondition getDLEventCondition() { return m_condition; }

  void setDLEventStatus(_OCPN_DLStatus stat) { m_stat = stat; }
  void setDLEventCondition(OCPN_DLCondition cond) { m_condition = cond; }

  void setTotal(long bytes) { m_totalBytes = bytes; }
  void setTransferred(long bytes) { m_sofarBytes = bytes; }
  long getTotal() { return m_totalBytes; }
  long getTransferred() { return m_sofarBytes; }

  void setComplete(bool b_complete) { m_b_complete = b_complete; }
  bool getComplete() { return m_b_complete; }

  // required for sending with wxPostEvent()
  wxEvent *Clone() const;

 private:
  OCPN_DLStatus m_stat;
  OCPN_DLCondition m_condition;

  long m_totalBytes;
  long m_sofarBytes;
  bool m_b_complete;
};

// DECLARE_EVENT_TYPE(wxEVT_DOWNLOAD_EVENT, -1)
// extern const wxEventType DECL_EXP wxEVT_DOWNLOAD_EVENT;

extern WXDLLIMPEXP_CORE const wxEventType wxEVT_DOWNLOAD_EVENT;

#endif  //_PLUGIN_H_
>>>>>>> ead0e091
<|MERGE_RESOLUTION|>--- conflicted
+++ resolved
@@ -28,32 +28,19 @@
 
 #ifndef DECL_EXP
 #ifdef __WXMSW__
-#  define DECL_EXP     __declspec(dllexport)
+#define DECL_EXP __declspec(dllexport)
 #else
-<<<<<<< HEAD
-# ifdef __GNUC__
-# define DECL_EXP       __attribute__((visibility("default")))
-# endif
-#endif
-#endif
-
-=======
 #ifdef __GNUC__
 #define DECL_EXP __attribute__((visibility("default")))
 #endif
 #endif
 #endif
->>>>>>> ead0e091
 
 #include <wx/xml/xml.h>
 
 #ifdef ocpnUSE_SVG
 #include "wxsvg/include/wxSVG/svg.h"
-<<<<<<< HEAD
-#endif // ocpnUSE_SVG
-=======
 #endif  // ocpnUSE_SVG
->>>>>>> ead0e091
 
 class wxGLContext;
 
@@ -61,50 +48,21 @@
 //    It is expected that the API will remain downward compatible, meaning that
 //    PlugIns conforming to API Version less then the most modern will also
 //    be correctly supported.
-<<<<<<< HEAD
-#define API_VERSION_MAJOR           1
-#define API_VERSION_MINOR           13
-=======
 #define API_VERSION_MAJOR 1
 #define API_VERSION_MINOR 13
->>>>>>> ead0e091
 
 //    Fwd Definitions
-class       wxFileConfig;
-class       wxNotebook;
-class       wxFont;
-class       wxAuiManager;
-class       wxScrolledWindow;
+class wxFileConfig;
+class wxNotebook;
+class wxFont;
+class wxAuiManager;
+class wxScrolledWindow;
 
 //---------------------------------------------------------------------------------------------------------
 //
 //    Bitfield PlugIn Capabilites flag definition
 //
 //---------------------------------------------------------------------------------------------------------
-<<<<<<< HEAD
-#define     WANTS_OVERLAY_CALLBACK                    0x00000001
-#define     WANTS_CURSOR_LATLON                       0x00000002
-#define     WANTS_TOOLBAR_CALLBACK                    0x00000004
-#define     INSTALLS_TOOLBAR_TOOL                     0x00000008
-#define     WANTS_CONFIG                              0x00000010
-#define     INSTALLS_TOOLBOX_PAGE                     0x00000020
-#define     INSTALLS_CONTEXTMENU_ITEMS                0x00000040
-#define     WANTS_NMEA_SENTENCES                      0x00000080
-#define     WANTS_NMEA_EVENTS                         0x00000100
-#define     WANTS_AIS_SENTENCES                       0x00000200
-#define     USES_AUI_MANAGER                          0x00000400
-#define     WANTS_PREFERENCES                         0x00000800
-#define     INSTALLS_PLUGIN_CHART                     0x00001000
-#define     WANTS_ONPAINT_VIEWPORT                    0x00002000
-#define     WANTS_PLUGIN_MESSAGING                    0x00004000
-#define     WANTS_OPENGL_OVERLAY_CALLBACK             0x00008000
-#define     WANTS_DYNAMIC_OPENGL_OVERLAY_CALLBACK     0x00010000
-#define     WANTS_LATE_INIT                           0x00020000
-#define     INSTALLS_PLUGIN_CHART_GL                  0x00040000
-#define     WANTS_MOUSE_EVENTS                        0x00080000
-#define     WANTS_VECTOR_CHART_OBJECT_INFO            0x00100000
-#define     WANTS_KEYBOARD_EVENTS                     0x00200000
-=======
 #define WANTS_OVERLAY_CALLBACK 0x00000001
 #define WANTS_CURSOR_LATLON 0x00000002
 #define WANTS_TOOLBAR_CALLBACK 0x00000004
@@ -127,163 +85,128 @@
 #define WANTS_MOUSE_EVENTS 0x00080000
 #define WANTS_VECTOR_CHART_OBJECT_INFO 0x00100000
 #define WANTS_KEYBOARD_EVENTS 0x00200000
->>>>>>> ead0e091
 
 //----------------------------------------------------------------------------------------------------------
 //    Some PlugIn API interface object class definitions
 //----------------------------------------------------------------------------------------------------------
-enum PI_ColorScheme
-{
-      PI_GLOBAL_COLOR_SCHEME_RGB,
-      PI_GLOBAL_COLOR_SCHEME_DAY,
-      PI_GLOBAL_COLOR_SCHEME_DUSK,
-      PI_GLOBAL_COLOR_SCHEME_NIGHT,
-      PI_N_COLOR_SCHEMES
-};
-
-class PlugIn_ViewPort
-{
-      public:
-            double   clat;                   // center point
-            double   clon;
-            double   view_scale_ppm;
-            double   skew;
-            double   rotation;
-
-            float    chart_scale;            // conventional chart displayed scale
-
-            int      pix_width;
-            int      pix_height;
-            wxRect   rv_rect;
-            bool     b_quilt;
-            int      m_projection_type;
-
-            double   lat_min, lat_max, lon_min, lon_max;
-
-            bool     bValid;                 // This VP is valid
-};
-
-class PlugIn_Position_Fix
-{
-   public:
-      double Lat;
-      double Lon;
-      double Cog;
-      double Sog;
-      double Var;            // Variation, typically from RMC message
-      time_t FixTime;
-      int    nSats;
-};
-
-class PlugIn_Position_Fix_Ex
-{
-      public:
-            double Lat;
-            double Lon;
-            double Cog;
-            double Sog;
-            double Var;            // Variation, typically from RMC message
-            double Hdm;
-            double Hdt;
-            time_t FixTime;
-            int    nSats;
+enum PI_ColorScheme {
+  PI_GLOBAL_COLOR_SCHEME_RGB,
+  PI_GLOBAL_COLOR_SCHEME_DAY,
+  PI_GLOBAL_COLOR_SCHEME_DUSK,
+  PI_GLOBAL_COLOR_SCHEME_NIGHT,
+  PI_N_COLOR_SCHEMES
+};
+
+class PlugIn_ViewPort {
+ public:
+  double clat;  // center point
+  double clon;
+  double view_scale_ppm;
+  double skew;
+  double rotation;
+
+  float chart_scale;  // conventional chart displayed scale
+
+  int pix_width;
+  int pix_height;
+  wxRect rv_rect;
+  bool b_quilt;
+  int m_projection_type;
+
+  double lat_min, lat_max, lon_min, lon_max;
+
+  bool bValid;  // This VP is valid
+};
+
+class PlugIn_Position_Fix {
+ public:
+  double Lat;
+  double Lon;
+  double Cog;
+  double Sog;
+  double Var;  // Variation, typically from RMC message
+  time_t FixTime;
+  int nSats;
+};
+
+class PlugIn_Position_Fix_Ex {
+ public:
+  double Lat;
+  double Lon;
+  double Cog;
+  double Sog;
+  double Var;  // Variation, typically from RMC message
+  double Hdm;
+  double Hdt;
+  time_t FixTime;
+  int nSats;
 };
 
 //    Describe AIS Alarm state
-enum plugin_ais_alarm_type
-{
-      PI_AIS_NO_ALARM = 0,
-      PI_AIS_ALARM_SET,
-      PI_AIS_ALARM_ACKNOWLEDGED
-
-};
-
-
-class PlugIn_AIS_Target
-{
-      public:
-
-            int                       MMSI;
-            int                       Class;
-            int                       NavStatus;
-            double                    SOG;
-            double                    COG;
-            double                    HDG;
-            double                    Lon;
-            double                    Lat;
-            int                       ROTAIS;
-            char                      CallSign[8];                // includes terminator
-            char                      ShipName[21];
-            unsigned char             ShipType;
-            int                       IMO;
-
-            double                    Range_NM;
-            double                    Brg;
-
-    //      Per target collision parameters
-            bool                      bCPA_Valid;
-            double                    TCPA;                     // Minutes
-            double                    CPA;                      // Nautical Miles
-
-            plugin_ais_alarm_type     alarm_state;
-};
-
+enum plugin_ais_alarm_type {
+  PI_AIS_NO_ALARM = 0,
+  PI_AIS_ALARM_SET,
+  PI_AIS_ALARM_ACKNOWLEDGED
+
+};
+
+class PlugIn_AIS_Target {
+ public:
+  int MMSI;
+  int Class;
+  int NavStatus;
+  double SOG;
+  double COG;
+  double HDG;
+  double Lon;
+  double Lat;
+  int ROTAIS;
+  char CallSign[8];  // includes terminator
+  char ShipName[21];
+  unsigned char ShipType;
+  int IMO;
+
+  double Range_NM;
+  double Brg;
+
+  //      Per target collision parameters
+  bool bCPA_Valid;
+  double TCPA;  // Minutes
+  double CPA;   // Nautical Miles
+
+  plugin_ais_alarm_type alarm_state;
+};
 
 //    ChartType constants
-typedef enum ChartTypeEnumPI
-{
-      PI_CHART_TYPE_UNKNOWN = 0,
-      PI_CHART_TYPE_DUMMY,
-      PI_CHART_TYPE_DONTCARE,
-      PI_CHART_TYPE_KAP,
-      PI_CHART_TYPE_GEO,
-      PI_CHART_TYPE_S57,
-      PI_CHART_TYPE_CM93,
-      PI_CHART_TYPE_CM93COMP,
-      PI_CHART_TYPE_PLUGIN
-}_ChartTypeEnumPI;
+typedef enum ChartTypeEnumPI {
+  PI_CHART_TYPE_UNKNOWN = 0,
+  PI_CHART_TYPE_DUMMY,
+  PI_CHART_TYPE_DONTCARE,
+  PI_CHART_TYPE_KAP,
+  PI_CHART_TYPE_GEO,
+  PI_CHART_TYPE_S57,
+  PI_CHART_TYPE_CM93,
+  PI_CHART_TYPE_CM93COMP,
+  PI_CHART_TYPE_PLUGIN
+} _ChartTypeEnumPI;
 
 //    ChartFamily constants
-typedef enum ChartFamilyEnumPI
-{
-      PI_CHART_FAMILY_UNKNOWN = 0,
-      PI_CHART_FAMILY_RASTER,
-      PI_CHART_FAMILY_VECTOR,
-      PI_CHART_FAMILY_DONTCARE
-}_ChartFamilyEnumPI;
+typedef enum ChartFamilyEnumPI {
+  PI_CHART_FAMILY_UNKNOWN = 0,
+  PI_CHART_FAMILY_RASTER,
+  PI_CHART_FAMILY_VECTOR,
+  PI_CHART_FAMILY_DONTCARE
+} _ChartFamilyEnumPI;
 
 //          Depth unit type enum
-typedef enum ChartDepthUnitTypePI
-{
-      PI_DEPTH_UNIT_UNKNOWN,
-      PI_DEPTH_UNIT_FEET,
-      PI_DEPTH_UNIT_METERS,
-      PI_DEPTH_UNIT_FATHOMS
-}_ChartDepthUnitTypePI;
+typedef enum ChartDepthUnitTypePI {
+  PI_DEPTH_UNIT_UNKNOWN,
+  PI_DEPTH_UNIT_FEET,
+  PI_DEPTH_UNIT_METERS,
+  PI_DEPTH_UNIT_FATHOMS
+} _ChartDepthUnitTypePI;
 
 //          Projection type enum
-<<<<<<< HEAD
-typedef enum OcpnProjTypePI
-{
-      PI_PROJECTION_UNKNOWN,
-      PI_PROJECTION_MERCATOR,
-      PI_PROJECTION_TRANSVERSE_MERCATOR,
-      PI_PROJECTION_POLYCONIC,
-
-      PI_PROJECTION_ORTHOGRAPHIC,
-      PI_PROJECTION_POLAR,
-      PI_PROJECTION_STEREOGRAPHIC,
-      PI_PROJECTION_GNOMONIC,
-      PI_PROJECTION_EQUIRECTANGULAR
-}_OcpnProjTypePI;
-
-typedef struct _ExtentPI{
-      double SLAT;
-      double WLON;
-      double NLAT;
-      double ELON;
-}ExtentPI;
-=======
 typedef enum OcpnProjTypePI {
   PI_PROJECTION_UNKNOWN,
   PI_PROJECTION_MERCATOR,
@@ -303,109 +226,17 @@
   double NLAT;
   double ELON;
 } ExtentPI;
->>>>>>> ead0e091
 
 //    PlugInChartBase::Init()  init_flags constants
-#define      PI_FULL_INIT        0
-#define      PI_HEADER_ONLY      1
-#define      PI_THUMB_ONLY       2
-
+#define PI_FULL_INIT 0
+#define PI_HEADER_ONLY 1
+#define PI_THUMB_ONLY 2
 
 // ----------------------------------------------------------------------------
 // PlugInChartBase
 //  This class is the base class for Plug-able chart types
 // ----------------------------------------------------------------------------
 
-<<<<<<< HEAD
-class DECL_EXP PlugInChartBase : public wxObject
-{
-      public:
-            //    These methods Must be overriden in any derived class
-            PlugInChartBase();
-            virtual ~PlugInChartBase();
-
-            virtual wxString GetFileSearchMask(void);
-
-            virtual int Init( const wxString& full_path, int init_flags );
-            virtual void SetColorScheme(int cs, bool bApplyImmediate);
-
-            virtual double GetNormalScaleMin(double canvas_scale_factor, bool b_allow_overzoom);
-            virtual double GetNormalScaleMax(double canvas_scale_factor, int canvas_width);
-            virtual double GetNearestPreferredScalePPM(double target_scale_ppm);
-
-            virtual bool GetChartExtent(ExtentPI *pext);
-
-            virtual wxBitmap &RenderRegionView(const PlugIn_ViewPort& VPoint, const wxRegion &Region);
-
-            virtual bool AdjustVP(PlugIn_ViewPort &vp_last, PlugIn_ViewPort &vp_proposed);
-
-            virtual void GetValidCanvasRegion(const PlugIn_ViewPort& VPoint, wxRegion *pValidRegion);
-
-            virtual int GetCOVREntries(){ return  0; }
-            virtual int GetCOVRTablePoints(int iTable) { return 0; }
-            virtual int  GetCOVRTablenPoints(int iTable){ return 0; }
-            virtual float *GetCOVRTableHead(int iTable){ return (float *)NULL; }
-
-            virtual wxBitmap *GetThumbnail(int tnx, int tny, int cs);
-
-//    Accessors, need not be overridden in derived class if the member variables are maintained
-            virtual wxString GetFullPath() const            { return m_FullPath;}
-            virtual ChartTypeEnumPI GetChartType()          { return m_ChartType;}
-            virtual ChartFamilyEnumPI GetChartFamily()      { return m_ChartFamily;}
-            virtual OcpnProjTypePI GetChartProjection()     { return m_projection;}
-            virtual wxString GetName()                      { return m_Name;}
-            virtual wxString GetDescription()               { return m_Description;}
-            virtual wxString GetID()                        { return m_ID;}
-            virtual wxString GetSE()                        { return m_SE;}
-            virtual wxString GetDepthUnits()                { return m_DepthUnits;}
-            virtual wxString GetSoundingsDatum()            { return m_SoundingsDatum;}
-            virtual wxString GetDatumString()               { return m_datum_str;}
-            virtual wxString GetExtraInfo()                 { return m_ExtraInfo; }
-            virtual wxString GetPubDate()                   { return m_PubYear;}
-            virtual double GetChartErrorFactor()            { return m_Chart_Error_Factor;}
-            virtual ChartDepthUnitTypePI GetDepthUnitId()   { return m_depth_unit_id;}
-            virtual bool IsReadyToRender()                  { return m_bReadyToRender;}
-            virtual int GetNativeScale()                    { return m_Chart_Scale; };
-            virtual double GetChartSkew()                   { return m_Chart_Skew; }
-            virtual wxDateTime GetEditionDate(void)         { return m_EdDate;}
-
-//    Methods pertaining to CHART_FAMILY_RASTER type PlugIn charts only
-            virtual void ComputeSourceRectangle(const PlugIn_ViewPort &vp, wxRect *pSourceRect);
-            virtual double GetRasterScaleFactor();
-            virtual bool GetChartBits( wxRect& source, unsigned char *pPix, int sub_samp );
-            virtual int GetSize_X();
-            virtual int GetSize_Y();
-            virtual void latlong_to_chartpix(double lat, double lon, double &pixx, double &pixy);
-            virtual void chartpix_to_latlong(double pixx, double pixy, double *plat, double *plon);
-            
-      protected:
-            ChartTypeEnumPI     m_ChartType;
-            ChartFamilyEnumPI   m_ChartFamily;
-
-            wxString            m_FullPath;
-            OcpnProjTypePI      m_projection;
-            int                 m_Chart_Scale;
-            double              m_Chart_Skew;
-
-            wxDateTime          m_EdDate;
-            bool                m_bReadyToRender;
-
-            wxString          m_Name;
-            wxString          m_Description;
-            wxString          m_ID;
-            wxString          m_SE;
-            wxString          m_SoundingsDatum;
-            wxString          m_datum_str;
-            wxString          m_PubYear;
-            wxString          m_DepthUnits;
-            wxString          m_ExtraInfo;
-
-            ChartDepthUnitTypePI  m_depth_unit_id;
-
-            double            m_Chart_Error_Factor;
-
-
-=======
 class DECL_EXP PlugInChartBase : public wxObject {
  public:
   //    These methods Must be overriden in any derived class
@@ -491,17 +322,10 @@
   ChartDepthUnitTypePI m_depth_unit_id;
 
   double m_Chart_Error_Factor;
->>>>>>> ead0e091
-};
-
-
-
-
+};
 
 //    Declare an array of PlugIn_AIS_Targets
 WX_DEFINE_ARRAY_PTR(PlugIn_AIS_Target *, ArrayOfPlugIn_AIS_Targets);
-
-
 
 //----------------------------------------------------------------------------------------------------------
 //    The Generic PlugIn Interface Class Definition
@@ -515,156 +339,131 @@
 //    PlugIns must implement optional method overrides consistent with their
 //     declared capabilities flag as returned by Init().
 //----------------------------------------------------------------------------------------------------------
-class DECL_EXP opencpn_plugin
-{
-
-public:
-      opencpn_plugin(void *pmgr) {}
-      virtual ~opencpn_plugin();
-
-      //    Public API to the PlugIn class
-
-      //    This group of methods is required, and will be called by the opencpn host
-      //    opencpn PlugIns must implement this group
-      virtual int Init(void);               // Return the PlugIn Capabilites flag
-      virtual bool DeInit(void);
-
-      virtual int GetAPIVersionMajor();
-      virtual int GetAPIVersionMinor();
-      virtual int GetPlugInVersionMajor();
-      virtual int GetPlugInVersionMinor();
-      virtual wxBitmap *GetPlugInBitmap();
-
-      //    These three methods should produce valid, meaningful strings always
-      //    ---EVEN IF--- the PlugIn has not (yet) been initialized.
-      //    They are used by the PlugInManager GUI
-      virtual wxString GetCommonName();
-      virtual wxString GetShortDescription();
-      virtual wxString GetLongDescription();
-
-      //    This group is optional.
-      //    PlugIns may override any of these methods as required
-
-      virtual void SetDefaults(void);     //This will be called upon enabling a PlugIn via the user Dialog
-                                          //It gives a chance to setup any default options and behavior
-
-      virtual int GetToolbarToolCount(void);
-
-      virtual int GetToolboxPanelCount(void);
-      virtual void SetupToolboxPanel(int page_sel, wxNotebook* pnotebook);
-      virtual void OnCloseToolboxPanel(int page_sel, int ok_apply_cancel);
-
-      virtual void ShowPreferencesDialog( wxWindow* parent );
-
-      virtual bool RenderOverlay(wxMemoryDC *pmdc, PlugIn_ViewPort *vp);
-      virtual void SetCursorLatLon(double lat, double lon);
-      virtual void SetCurrentViewPort(PlugIn_ViewPort &vp);
-
-      virtual void SetPositionFix(PlugIn_Position_Fix &pfix);
-      virtual void SetNMEASentence(wxString &sentence);
-      virtual void SetAISSentence(wxString &sentence);
-
-      virtual void ProcessParentResize(int x, int y);
-      virtual void SetColorScheme(PI_ColorScheme cs);
-
-      virtual void OnToolbarToolCallback(int id);
-      virtual void OnContextMenuItemCallback(int id);
-
-      virtual void UpdateAuiStatus(void);
-
-      virtual wxArrayString GetDynamicChartClassNameArray(void);
- };
-
-
- // the types of the class factories used to create PlugIn instances
- typedef opencpn_plugin* create_t(void*);
- typedef void destroy_t(opencpn_plugin*);
-
- class DECL_EXP opencpn_plugin_16 : public opencpn_plugin
- {
-       public:
-             opencpn_plugin_16(void *pmgr);
-             virtual ~opencpn_plugin_16();
-
-             virtual bool RenderOverlay(wxDC &dc, PlugIn_ViewPort *vp);
-
-             virtual void SetPluginMessage(wxString &message_id, wxString &message_body);
-
- };
-
-class DECL_EXP opencpn_plugin_17 : public opencpn_plugin
-{
-       public:
-             opencpn_plugin_17(void *pmgr);
-             virtual ~opencpn_plugin_17();
-
-             virtual bool RenderOverlay(wxDC &dc, PlugIn_ViewPort *vp);
-             virtual bool RenderGLOverlay(wxGLContext *pcontext, PlugIn_ViewPort *vp);
-
-             virtual void SetPluginMessage(wxString &message_id, wxString &message_body);
-
-};
-
-class DECL_EXP opencpn_plugin_18 : public opencpn_plugin
-{
-      public:
-            opencpn_plugin_18(void *pmgr);
-            virtual ~opencpn_plugin_18();
-
-            virtual bool RenderOverlay(wxDC &dc, PlugIn_ViewPort *vp);
-            virtual bool RenderGLOverlay(wxGLContext *pcontext, PlugIn_ViewPort *vp);
-
-            virtual void SetPluginMessage(wxString &message_id, wxString &message_body);
-            virtual void SetPositionFixEx(PlugIn_Position_Fix_Ex &pfix);
-
-};
-
-class DECL_EXP opencpn_plugin_19 : public opencpn_plugin_18
-{
-      public:
-            opencpn_plugin_19(void *pmgr);
-            virtual ~opencpn_plugin_19();
-
-            virtual void OnSetupOptions(void);
-};
-
-class DECL_EXP opencpn_plugin_110 : public opencpn_plugin_19
-{
-    public:
-            opencpn_plugin_110(void *pmgr);
-            virtual ~opencpn_plugin_110();
-
-            virtual void LateInit(void); // If WANTS_LATE_INIT is returned by Init()
-};
-
-class DECL_EXP opencpn_plugin_111 : public opencpn_plugin_110
-{
-public:
-    opencpn_plugin_111(void *pmgr);
-    virtual ~opencpn_plugin_111();
-    
-};
-
-class DECL_EXP opencpn_plugin_112 : public opencpn_plugin_111
-{
-public:
-    opencpn_plugin_112(void *pmgr);
-    virtual ~opencpn_plugin_112();
-    
-    virtual bool MouseEventHook( wxMouseEvent &event );
-    virtual void SendVectorChartObjectInfo(wxString &chart, wxString &feature, wxString &objname, double lat, double lon, double scale, int nativescale);
-    
-};
-
-class DECL_EXP opencpn_plugin_113 : public opencpn_plugin_112
-{
-public:
-    opencpn_plugin_113(void *pmgr);
-    virtual ~opencpn_plugin_113();
-    
-    virtual bool KeyboardEventHook( wxKeyEvent &event );
-    virtual void OnToolbarToolDownCallback(int id);
-    virtual void OnToolbarToolUpCallback(int id);
+class DECL_EXP opencpn_plugin {
+ public:
+  opencpn_plugin(void *pmgr) {}
+  virtual ~opencpn_plugin();
+
+  //    Public API to the PlugIn class
+
+  //    This group of methods is required, and will be called by the opencpn host
+  //    opencpn PlugIns must implement this group
+  virtual int Init(void);  // Return the PlugIn Capabilites flag
+  virtual bool DeInit(void);
+
+  virtual int GetAPIVersionMajor();
+  virtual int GetAPIVersionMinor();
+  virtual int GetPlugInVersionMajor();
+  virtual int GetPlugInVersionMinor();
+  virtual wxBitmap *GetPlugInBitmap();
+
+  //    These three methods should produce valid, meaningful strings always
+  //    ---EVEN IF--- the PlugIn has not (yet) been initialized.
+  //    They are used by the PlugInManager GUI
+  virtual wxString GetCommonName();
+  virtual wxString GetShortDescription();
+  virtual wxString GetLongDescription();
+
+  //    This group is optional.
+  //    PlugIns may override any of these methods as required
+
+  virtual void SetDefaults(void);  // This will be called upon enabling a PlugIn via the user Dialog
+  // It gives a chance to setup any default options and behavior
+
+  virtual int GetToolbarToolCount(void);
+
+  virtual int GetToolboxPanelCount(void);
+  virtual void SetupToolboxPanel(int page_sel, wxNotebook *pnotebook);
+  virtual void OnCloseToolboxPanel(int page_sel, int ok_apply_cancel);
+
+  virtual void ShowPreferencesDialog(wxWindow *parent);
+
+  virtual bool RenderOverlay(wxMemoryDC *pmdc, PlugIn_ViewPort *vp);
+  virtual void SetCursorLatLon(double lat, double lon);
+  virtual void SetCurrentViewPort(PlugIn_ViewPort &vp);
+
+  virtual void SetPositionFix(PlugIn_Position_Fix &pfix);
+  virtual void SetNMEASentence(wxString &sentence);
+  virtual void SetAISSentence(wxString &sentence);
+
+  virtual void ProcessParentResize(int x, int y);
+  virtual void SetColorScheme(PI_ColorScheme cs);
+
+  virtual void OnToolbarToolCallback(int id);
+  virtual void OnContextMenuItemCallback(int id);
+
+  virtual void UpdateAuiStatus(void);
+
+  virtual wxArrayString GetDynamicChartClassNameArray(void);
+};
+
+// the types of the class factories used to create PlugIn instances
+typedef opencpn_plugin *create_t(void *);
+typedef void destroy_t(opencpn_plugin *);
+
+class DECL_EXP opencpn_plugin_16 : public opencpn_plugin {
+ public:
+  opencpn_plugin_16(void *pmgr);
+  virtual ~opencpn_plugin_16();
+
+  virtual bool RenderOverlay(wxDC &dc, PlugIn_ViewPort *vp);
+
+  virtual void SetPluginMessage(wxString &message_id, wxString &message_body);
+};
+
+class DECL_EXP opencpn_plugin_17 : public opencpn_plugin {
+ public:
+  opencpn_plugin_17(void *pmgr);
+  virtual ~opencpn_plugin_17();
+
+  virtual bool RenderOverlay(wxDC &dc, PlugIn_ViewPort *vp);
+  virtual bool RenderGLOverlay(wxGLContext *pcontext, PlugIn_ViewPort *vp);
+
+  virtual void SetPluginMessage(wxString &message_id, wxString &message_body);
+};
+
+class DECL_EXP opencpn_plugin_18 : public opencpn_plugin {
+ public:
+  opencpn_plugin_18(void *pmgr);
+  virtual ~opencpn_plugin_18();
+
+  virtual bool RenderOverlay(wxDC &dc, PlugIn_ViewPort *vp);
+  virtual bool RenderGLOverlay(wxGLContext *pcontext, PlugIn_ViewPort *vp);
+
+  virtual void SetPluginMessage(wxString &message_id, wxString &message_body);
+  virtual void SetPositionFixEx(PlugIn_Position_Fix_Ex &pfix);
+};
+
+class DECL_EXP opencpn_plugin_19 : public opencpn_plugin_18 {
+ public:
+  opencpn_plugin_19(void *pmgr);
+  virtual ~opencpn_plugin_19();
+
+  virtual void OnSetupOptions(void);
+};
+
+class DECL_EXP opencpn_plugin_110 : public opencpn_plugin_19 {
+ public:
+  opencpn_plugin_110(void *pmgr);
+  virtual ~opencpn_plugin_110();
+
+  virtual void LateInit(void);  // If WANTS_LATE_INIT is returned by Init()
+};
+
+class DECL_EXP opencpn_plugin_111 : public opencpn_plugin_110 {
+ public:
+  opencpn_plugin_111(void *pmgr);
+  virtual ~opencpn_plugin_111();
+};
+
+class DECL_EXP opencpn_plugin_112 : public opencpn_plugin_111 {
+ public:
+  opencpn_plugin_112(void *pmgr);
+  virtual ~opencpn_plugin_112();
+
+  virtual bool MouseEventHook(wxMouseEvent &event);
+  virtual void SendVectorChartObjectInfo(wxString &chart, wxString &feature, wxString &objname, double lat, double lon,
+                                         double scale, int nativescale);
 };
 
 class DECL_EXP opencpn_plugin_113 : public opencpn_plugin_112 {
@@ -682,81 +481,63 @@
 //
 //------------------------------------------------------------------
 
-class DECL_EXP Plugin_Hyperlink
-{
-public:
-    wxString DescrText;
-    wxString Link;
-    wxString Type;
+class DECL_EXP Plugin_Hyperlink {
+ public:
+  wxString DescrText;
+  wxString Link;
+  wxString Type;
 };
 
 WX_DECLARE_LIST(Plugin_Hyperlink, Plugin_HyperlinkList);
 
-
-
-class DECL_EXP PlugIn_Waypoint
-{
-public:
-    PlugIn_Waypoint();
-    PlugIn_Waypoint(double lat, double lon,
-                    const wxString& icon_ident, const wxString& wp_name,
-                    const wxString& GUID = _T("") );
-    ~PlugIn_Waypoint();
-
-    double             m_lat;
-    double             m_lon;
-
-<<<<<<< HEAD
-    wxString          m_GUID;
-=======
+class DECL_EXP PlugIn_Waypoint {
+ public:
+  PlugIn_Waypoint();
+  PlugIn_Waypoint(double lat, double lon, const wxString &icon_ident, const wxString &wp_name, const wxString &GUID = _T(""));
+  ~PlugIn_Waypoint();
+
+  double m_lat;
+  double m_lon;
+
+  wxString m_GUID;
+
   wxString m_MarkName;
   wxString m_MarkDescription;
   wxDateTime m_CreateTime;
   bool m_IsVisible;
->>>>>>> ead0e091
-
-    wxString          m_MarkName;
-    wxString          m_MarkDescription;
-    wxDateTime        m_CreateTime;
-	bool			  m_IsVisible;
-
-    wxString          m_IconName;
-
-    Plugin_HyperlinkList *m_HyperlinkList;
-
+
+  wxString m_IconName;
+
+  Plugin_HyperlinkList *m_HyperlinkList;
 };
 
 WX_DECLARE_LIST(PlugIn_Waypoint, Plugin_WaypointList);
 
-class DECL_EXP PlugIn_Route
-{
-public:
-    PlugIn_Route(void);
-    ~PlugIn_Route(void);
-
-    wxString    m_NameString;
-    wxString    m_StartString;
-    wxString    m_EndString;
-    wxString    m_GUID;
-
-    Plugin_WaypointList     *pWaypointList;
-};
-
-class DECL_EXP PlugIn_Track
-{
-public:
-    PlugIn_Track(void);
-    ~PlugIn_Track(void);
-
-    wxString    m_NameString;
-    wxString    m_StartString;
-    wxString    m_EndString;
-    wxString    m_GUID;
-
-    Plugin_WaypointList     *pWaypointList;
-};
-
-
+class DECL_EXP PlugIn_Route {
+ public:
+  PlugIn_Route(void);
+  ~PlugIn_Route(void);
+
+  wxString m_NameString;
+  wxString m_StartString;
+  wxString m_EndString;
+  wxString m_GUID;
+
+  Plugin_WaypointList *pWaypointList;
+};
+
+class DECL_EXP PlugIn_Track {
+ public:
+  PlugIn_Track(void);
+  ~PlugIn_Track(void);
+
+  wxString m_NameString;
+  wxString m_StartString;
+  wxString m_EndString;
+  wxString m_GUID;
+
+  Plugin_WaypointList *pWaypointList;
+};
 
 //----------------------------------------------------------------------------------------------------------
 //    The PlugIn CallBack API Definition
@@ -766,8 +547,6 @@
 //
 //----------------------------------------------------------------------------------------------------------
 
-<<<<<<< HEAD
-=======
 extern "C" DECL_EXP int InsertPlugInTool(wxString label, wxBitmap *bitmap, wxBitmap *bmpRollover, wxItemKind kind,
                                          wxString shortHelp, wxString longHelp, wxObject *clientData, int position, int tool_sel,
                                          opencpn_plugin *pplugin);
@@ -780,69 +559,52 @@
                                             wxItemKind kind, wxString shortHelp, wxString longHelp, wxObject *clientData,
                                             int position, int tool_sel, opencpn_plugin *pplugin);
 extern "C" DECL_EXP void SetToolbarToolBitmapsSVG(int item, wxString SVGfile, wxString SVGfileRollover, wxString SVGfileToggled);
->>>>>>> ead0e091
-
-extern "C"  DECL_EXP int InsertPlugInTool(wxString label, wxBitmap *bitmap, wxBitmap *bmpRollover, wxItemKind kind,
-                                          wxString shortHelp, wxString longHelp, wxObject *clientData, int position,
-                                          int tool_sel, opencpn_plugin *pplugin);
-extern "C"  DECL_EXP void RemovePlugInTool(int tool_id);
-extern "C"  DECL_EXP void SetToolbarToolViz(int item, bool viz);      // Temporarily change toolbar tool viz
-extern "C"  DECL_EXP void SetToolbarItemState(int item, bool toggle);
-extern "C"  DECL_EXP void SetToolbarToolBitmaps(int item, wxBitmap *bitmap, wxBitmap *bmpRollover);
-
-extern "C"  DECL_EXP int InsertPlugInToolSVG(wxString label, wxString SVGfile, wxString SVGfileRollover, wxString SVGfileToggled,
-                                          wxItemKind kind, wxString shortHelp, wxString longHelp,
-                                          wxObject *clientData, int position, int tool_sel, opencpn_plugin *pplugin);
-extern "C"  DECL_EXP void SetToolbarToolBitmapsSVG(int item, wxString SVGfile,
-                                                   wxString SVGfileRollover,
-                                                   wxString SVGfileToggled );
-
-extern "C"  DECL_EXP  int AddCanvasContextMenuItem(wxMenuItem *pitem, opencpn_plugin *pplugin );
-extern "C"  DECL_EXP void RemoveCanvasContextMenuItem(int item);      // Fully remove this item
-extern "C"  DECL_EXP void SetCanvasContextMenuItemViz(int item, bool viz);      // Temporarily change context menu ptions
-extern "C"  DECL_EXP void SetCanvasContextMenuItemGrey(int item, bool grey);
-
-
-extern "C"  DECL_EXP wxFileConfig *GetOCPNConfigObject(void);
-
-extern "C"  DECL_EXP void RequestRefresh(wxWindow *);
-extern "C"  DECL_EXP bool GetGlobalColor(wxString colorName, wxColour *pcolour);
-
-extern "C"  DECL_EXP void GetCanvasPixLL(PlugIn_ViewPort *vp, wxPoint *pp, double lat, double lon);
-extern "C"  DECL_EXP void GetCanvasLLPix( PlugIn_ViewPort *vp, wxPoint p, double *plat, double *plon);
-
-extern "C"  DECL_EXP wxWindow *GetOCPNCanvasWindow();
-
-extern "C"  DECL_EXP wxFont *OCPNGetFont(wxString TextElement, int default_size);
-
-extern "C"  DECL_EXP wxString *GetpSharedDataLocation();
-
-extern "C"  DECL_EXP ArrayOfPlugIn_AIS_Targets *GetAISTargetArray(void);
-
-extern "C"  DECL_EXP wxAuiManager *GetFrameAuiManager(void);
-
-extern "C"  DECL_EXP bool AddLocaleCatalog( wxString catalog );
-
-extern "C"  DECL_EXP void PushNMEABuffer( wxString str );
-
-extern  DECL_EXP wxXmlDocument GetChartDatabaseEntryXML(int dbIndex, bool b_getGeom);
-
-extern  DECL_EXP bool UpdateChartDBInplace(wxArrayString dir_array,
-                          bool b_force_update,
-                          bool b_ProgressDialog);
-extern  DECL_EXP wxArrayString GetChartDBDirArrayString();
-
-extern "C"  DECL_EXP void SendPluginMessage( wxString message_id, wxString message_body );
-
-extern "C"  DECL_EXP void DimeWindow(wxWindow *);
-
-extern "C"  DECL_EXP void JumpToPosition(double lat, double lon, double scale);
+
+extern "C" DECL_EXP int AddCanvasContextMenuItem(wxMenuItem *pitem, opencpn_plugin *pplugin);
+extern "C" DECL_EXP void RemoveCanvasContextMenuItem(int item);            // Fully remove this item
+extern "C" DECL_EXP void SetCanvasContextMenuItemViz(int item, bool viz);  // Temporarily change context menu ptions
+extern "C" DECL_EXP void SetCanvasContextMenuItemGrey(int item, bool grey);
+
+extern "C" DECL_EXP wxFileConfig *GetOCPNConfigObject(void);
+
+extern "C" DECL_EXP void RequestRefresh(wxWindow *);
+extern "C" DECL_EXP bool GetGlobalColor(wxString colorName, wxColour *pcolour);
+
+extern "C" DECL_EXP void GetCanvasPixLL(PlugIn_ViewPort *vp, wxPoint *pp, double lat, double lon);
+extern "C" DECL_EXP void GetCanvasLLPix(PlugIn_ViewPort *vp, wxPoint p, double *plat, double *plon);
+
+extern "C" DECL_EXP wxWindow *GetOCPNCanvasWindow();
+
+extern "C" DECL_EXP wxFont *OCPNGetFont(wxString TextElement, int default_size);
+
+extern "C" DECL_EXP wxString *GetpSharedDataLocation();
+
+extern "C" DECL_EXP ArrayOfPlugIn_AIS_Targets *GetAISTargetArray(void);
+
+extern "C" DECL_EXP wxAuiManager *GetFrameAuiManager(void);
+
+extern "C" DECL_EXP bool AddLocaleCatalog(wxString catalog);
+
+extern "C" DECL_EXP void PushNMEABuffer(wxString str);
+
+extern DECL_EXP wxXmlDocument GetChartDatabaseEntryXML(int dbIndex, bool b_getGeom);
+
+extern DECL_EXP bool UpdateChartDBInplace(wxArrayString dir_array, bool b_force_update, bool b_ProgressDialog);
+extern DECL_EXP wxArrayString GetChartDBDirArrayString();
+
+extern "C" DECL_EXP void SendPluginMessage(wxString message_id, wxString message_body);
+
+extern "C" DECL_EXP void DimeWindow(wxWindow *);
+
+extern "C" DECL_EXP void JumpToPosition(double lat, double lon, double scale);
 
 /* API 1.9  adds some common cartographic functions to avoid unnecessary code duplication */
 /* Study the original OpenCPN source (georef.c) for functional definitions  */
 
-extern "C" DECL_EXP void PositionBearingDistanceMercator_Plugin(double lat, double lon, double brg, double dist, double *dlat, double *dlon);
-extern "C" DECL_EXP void DistanceBearingMercator_Plugin(double lat0, double lon0, double lat1, double lon1, double *brg, double *dist);
+extern "C" DECL_EXP void PositionBearingDistanceMercator_Plugin(double lat, double lon, double brg, double dist, double *dlat,
+                                                                double *dlon);
+extern "C" DECL_EXP void DistanceBearingMercator_Plugin(double lat0, double lon0, double lat1, double lon1, double *brg,
+                                                        double *dist);
 extern "C" DECL_EXP double DistGreatCircle_Plugin(double slat, double slon, double dlat, double dlon);
 
 extern "C" DECL_EXP void toTM_Plugin(float lat, float lon, float lat0, float lon0, double *x, double *y);
@@ -852,96 +614,80 @@
 extern "C" DECL_EXP void toSM_ECC_Plugin(double lat, double lon, double lat0, double lon0, double *x, double *y);
 extern "C" DECL_EXP void fromSM_ECC_Plugin(double x, double y, double lat0, double lon0, double *lat, double *lon);
 
-extern "C" DECL_EXP bool DecodeSingleVDOMessage( const wxString& str, PlugIn_Position_Fix_Ex *pos, wxString *acc );
-extern "C" DECL_EXP int GetChartbarHeight( void );
-extern "C" DECL_EXP bool GetActiveRoutepointGPX( char *buffer, unsigned int buffer_length );
-
-
+extern "C" DECL_EXP bool DecodeSingleVDOMessage(const wxString &str, PlugIn_Position_Fix_Ex *pos, wxString *acc);
+extern "C" DECL_EXP int GetChartbarHeight(void);
+extern "C" DECL_EXP bool GetActiveRoutepointGPX(char *buffer, unsigned int buffer_length);
 
 /* API 1.9 */
-typedef enum OptionsParentPI
-{
-      PI_OPTIONS_PARENT_DISPLAY,
-      PI_OPTIONS_PARENT_CONNECTIONS,
-      PI_OPTIONS_PARENT_CHARTS,
-      PI_OPTIONS_PARENT_SHIPS,
-      PI_OPTIONS_PARENT_UI,
-      PI_OPTIONS_PARENT_PLUGINS
-}_OptionsParentPI;
-extern DECL_EXP wxScrolledWindow *AddOptionsPage( OptionsParentPI parent, wxString title );
-extern DECL_EXP bool DeleteOptionsPage( wxScrolledWindow* page );
-
+typedef enum OptionsParentPI {
+  PI_OPTIONS_PARENT_DISPLAY,
+  PI_OPTIONS_PARENT_CONNECTIONS,
+  PI_OPTIONS_PARENT_CHARTS,
+  PI_OPTIONS_PARENT_SHIPS,
+  PI_OPTIONS_PARENT_UI,
+  PI_OPTIONS_PARENT_PLUGINS
+} _OptionsParentPI;
+extern DECL_EXP wxScrolledWindow *AddOptionsPage(OptionsParentPI parent, wxString title);
+extern DECL_EXP bool DeleteOptionsPage(wxScrolledWindow *page);
 
 /* API 1.10  */
 
 /* API 1.10  adds some common functions to avoid unnecessary code duplication */
 /* Study the original OpenCPN source for functional definitions  */
-extern "C" DECL_EXP double toUsrDistance_Plugin( double nm_distance, int unit = -1 );
-extern "C" DECL_EXP double fromUsrDistance_Plugin( double usr_distance, int unit = -1 );
-extern "C" DECL_EXP double toUsrSpeed_Plugin( double kts_speed, int unit = -1 );
-extern "C" DECL_EXP double fromUsrSpeed_Plugin( double usr_speed, int unit = -1 );
-extern DECL_EXP wxString getUsrDistanceUnit_Plugin( int unit = -1 );
-extern DECL_EXP wxString getUsrSpeedUnit_Plugin( int unit = -1 );
+extern "C" DECL_EXP double toUsrDistance_Plugin(double nm_distance, int unit = -1);
+extern "C" DECL_EXP double fromUsrDistance_Plugin(double usr_distance, int unit = -1);
+extern "C" DECL_EXP double toUsrSpeed_Plugin(double kts_speed, int unit = -1);
+extern "C" DECL_EXP double fromUsrSpeed_Plugin(double usr_speed, int unit = -1);
+extern DECL_EXP wxString getUsrDistanceUnit_Plugin(int unit = -1);
+extern DECL_EXP wxString getUsrSpeedUnit_Plugin(int unit = -1);
 extern DECL_EXP wxString GetNewGUID();
 extern "C" DECL_EXP bool PlugIn_GSHHS_CrossesLand(double lat1, double lon1, double lat2, double lon2);
-extern DECL_EXP void PlugInPlaySound( wxString &sound_file );
-
-
-
+extern DECL_EXP void PlugInPlaySound(wxString &sound_file);
 
 // API 1.10 Route and Waypoint Support
-extern DECL_EXP wxBitmap *FindSystemWaypointIcon( wxString& icon_name );
-extern DECL_EXP bool AddCustomWaypointIcon( wxBitmap *pimage, wxString key, wxString description );
-
-extern DECL_EXP bool AddSingleWaypoint( PlugIn_Waypoint *pwaypoint, bool b_permanent = true);
-extern DECL_EXP bool DeleteSingleWaypoint( wxString &GUID );
-extern DECL_EXP bool UpdateSingleWaypoint( PlugIn_Waypoint *pwaypoint );
-
-extern DECL_EXP bool AddPlugInRoute( PlugIn_Route *proute, bool b_permanent = true );
-extern DECL_EXP bool DeletePlugInRoute( wxString& GUID );
-extern DECL_EXP bool UpdatePlugInRoute ( PlugIn_Route *proute );
-
-extern DECL_EXP bool AddPlugInTrack( PlugIn_Track *ptrack, bool b_permanent = true );
-extern DECL_EXP bool DeletePlugInTrack( wxString& GUID );
-extern DECL_EXP bool UpdatePlugInTrack ( PlugIn_Track *ptrack );
+extern DECL_EXP wxBitmap *FindSystemWaypointIcon(wxString &icon_name);
+extern DECL_EXP bool AddCustomWaypointIcon(wxBitmap *pimage, wxString key, wxString description);
+
+extern DECL_EXP bool AddSingleWaypoint(PlugIn_Waypoint *pwaypoint, bool b_permanent = true);
+extern DECL_EXP bool DeleteSingleWaypoint(wxString &GUID);
+extern DECL_EXP bool UpdateSingleWaypoint(PlugIn_Waypoint *pwaypoint);
+
+extern DECL_EXP bool AddPlugInRoute(PlugIn_Route *proute, bool b_permanent = true);
+extern DECL_EXP bool DeletePlugInRoute(wxString &GUID);
+extern DECL_EXP bool UpdatePlugInRoute(PlugIn_Route *proute);
+
+extern DECL_EXP bool AddPlugInTrack(PlugIn_Track *ptrack, bool b_permanent = true);
+extern DECL_EXP bool DeletePlugInTrack(wxString &GUID);
+extern DECL_EXP bool UpdatePlugInTrack(PlugIn_Track *ptrack);
 
 /* API 1.11  */
 
 /* API 1.11  adds some more common functions to avoid unnecessary code duplication */
 wxColour DECL_EXP GetBaseGlobalColor(wxString colorName);
-int DECL_EXP OCPNMessageBox_PlugIn(wxWindow *parent,
-                          const wxString& message,
-                          const wxString& caption = _T("Message"),
-                          int style = wxOK, int x = -1, int y = -1);
+int DECL_EXP OCPNMessageBox_PlugIn(wxWindow *parent, const wxString &message, const wxString &caption = _T("Message"),
+                                   int style = wxOK, int x = -1, int y = -1);
 
 extern DECL_EXP wxString toSDMM_PlugIn(int NEflag, double a, bool hi_precision = true);
 
-extern "C"  DECL_EXP wxString *GetpPrivateApplicationDataLocation();
-extern  DECL_EXP wxString GetOCPN_ExePath( void );
-extern "C"  DECL_EXP wxString *GetpPlugInLocation();
-extern  DECL_EXP wxString GetPlugInPath(opencpn_plugin *pplugin);
-
-<<<<<<< HEAD
-extern "C"  DECL_EXP int AddChartToDBInPlace( wxString &full_path, bool b_RefreshCanvas );
-extern "C"  DECL_EXP int RemoveChartFromDBInPlace( wxString &full_path );
-extern  DECL_EXP wxString GetLocaleCanonicalName();
-=======
+extern "C" DECL_EXP wxString *GetpPrivateApplicationDataLocation();
+extern DECL_EXP wxString GetOCPN_ExePath(void);
+extern "C" DECL_EXP wxString *GetpPlugInLocation();
+extern DECL_EXP wxString GetPlugInPath(opencpn_plugin *pplugin);
+
 extern "C" DECL_EXP int AddChartToDBInPlace(wxString &full_path, bool b_RefreshCanvas);
 extern "C" DECL_EXP int RemoveChartFromDBInPlace(wxString &full_path);
 extern DECL_EXP wxString GetLocaleCanonicalName();
->>>>>>> ead0e091
 
 //  API 1.11 adds access to S52 Presentation library
-//Types
+// Types
 
 //      A flag field that defines the object capabilities passed by a chart to the S52 PLIB
 
-#define PLIB_CAPS_LINE_VBO              1
-#define PLIB_CAPS_LINE_BUFFER           1 << 1
-#define PLIB_CAPS_SINGLEGEO_BUFFER      1 << 2
-#define PLIB_CAPS_OBJSEGLIST            1 << 3
-#define PLIB_CAPS_OBJCATMUTATE          1 << 4
-
+#define PLIB_CAPS_LINE_VBO 1
+#define PLIB_CAPS_LINE_BUFFER 1 << 1
+#define PLIB_CAPS_SINGLEGEO_BUFFER 1 << 2
+#define PLIB_CAPS_OBJSEGLIST 1 << 3
+#define PLIB_CAPS_OBJCATMUTATE 1 << 4
 
 class PI_S57Obj;
 
@@ -952,93 +698,46 @@
 //  Derived from PlugInChartBase, add OpenGL Vector chart support
 // ----------------------------------------------------------------------------
 
-class DECL_EXP PlugInChartBaseGL : public PlugInChartBase
-{
-public:
-    PlugInChartBaseGL();
-    virtual ~PlugInChartBaseGL();
-
-    virtual int RenderRegionViewOnGL( const wxGLContext &glc, const PlugIn_ViewPort& VPoint,
-                                      const wxRegion &Region, bool b_use_stencil );
-
-    virtual ListOfPI_S57Obj *GetObjRuleListAtLatLon(float lat, float lon, float select_radius, PlugIn_ViewPort *VPoint);
-    virtual wxString CreateObjDescriptions( ListOfPI_S57Obj* obj_list );
-
-    virtual int GetNoCOVREntries();
-    virtual int GetNoCOVRTablePoints(int iTable);
-    virtual int  GetNoCOVRTablenPoints(int iTable);
-    virtual float *GetNoCOVRTableHead(int iTable);
-    
-};
-
-
-
-
-
-
+class DECL_EXP PlugInChartBaseGL : public PlugInChartBase {
+ public:
+  PlugInChartBaseGL();
+  virtual ~PlugInChartBaseGL();
+
+  virtual int RenderRegionViewOnGL(const wxGLContext &glc, const PlugIn_ViewPort &VPoint, const wxRegion &Region,
+                                   bool b_use_stencil);
+
+  virtual ListOfPI_S57Obj *GetObjRuleListAtLatLon(float lat, float lon, float select_radius, PlugIn_ViewPort *VPoint);
+  virtual wxString CreateObjDescriptions(ListOfPI_S57Obj *obj_list);
+
+  virtual int GetNoCOVREntries();
+  virtual int GetNoCOVRTablePoints(int iTable);
+  virtual int GetNoCOVRTablenPoints(int iTable);
+  virtual float *GetNoCOVRTableHead(int iTable);
+};
 
 class wxArrayOfS57attVal;
 
 // name of the addressed look up table set (fifth letter)
-typedef enum _PI_LUPname{
-    PI_SIMPLIFIED                             = 'L', // points
-    PI_PAPER_CHART                            = 'R', // points
-    PI_LINES                                  = 'S', // lines
-    PI_PLAIN_BOUNDARIES                       = 'N', // areas
-    PI_SYMBOLIZED_BOUNDARIES                  = 'O', // areas
-    PI_LUPNAME_NUM                            = 5
-}PI_LUPname;
+typedef enum _PI_LUPname {
+  PI_SIMPLIFIED = 'L',             // points
+  PI_PAPER_CHART = 'R',            // points
+  PI_LINES = 'S',                  // lines
+  PI_PLAIN_BOUNDARIES = 'N',       // areas
+  PI_SYMBOLIZED_BOUNDARIES = 'O',  // areas
+  PI_LUPNAME_NUM = 5
+} PI_LUPname;
 
 // display category type
-typedef enum _PI_DisCat{
-    PI_DISPLAYBASE          = 'D',            //
-    PI_STANDARD             = 'S',            //
-    PI_OTHER                = 'O',            // O for OTHER
-    PI_MARINERS_STANDARD    = 'M',            // Mariner specified
-    PI_MARINERS_OTHER,                        // value not defined
-    PI_DISP_CAT_NUM,                          // value not defined
-}PI_DisCat;
+typedef enum _PI_DisCat {
+  PI_DISPLAYBASE = 'D',        //
+  PI_STANDARD = 'S',           //
+  PI_OTHER = 'O',              // O for OTHER
+  PI_MARINERS_STANDARD = 'M',  // Mariner specified
+  PI_MARINERS_OTHER,           // value not defined
+  PI_DISP_CAT_NUM,             // value not defined
+} PI_DisCat;
 
 // Display Priority
-<<<<<<< HEAD
-typedef enum _PI_DisPrio{
-    PI_PRIO_NODATA          = '0',                  // no data fill area pattern
-    PI_PRIO_GROUP1          = '1',                  // S57 group 1 filled areas
-    PI_PRIO_AREA_1          = '2',                  // superimposed areas
-    PI_PRIO_AREA_2          = '3',                  // superimposed areas also water features
-    PI_PRIO_SYMB_POINT      = '4',                  // point symbol also land features
-    PI_PRIO_SYMB_LINE       = '5',                  // line symbol also restricted areas
-    PI_PRIO_SYMB_AREA       = '6',                  // area symbol also traffic areas
-    PI_PRIO_ROUTEING        = '7',                  // routeing lines
-    PI_PRIO_HAZARDS         = '8',                  // hazards
-    PI_PRIO_MARINERS        = '9',                  // VRM, EBL, own ship
-    PI_PRIO_NUM             = 10                    // number of priority levels
-
-}PI_DisPrio;
-
-typedef enum PI_InitReturn
-{
-    PI_INIT_OK = 0,
-    PI_INIT_FAIL_RETRY,        // Init failed, retry suggested
-    PI_INIT_FAIL_REMOVE,       // Init failed, suggest remove from further use
-    PI_INIT_FAIL_NOERROR       // Init failed, request no explicit error message
-}_PI_InitReturn;
-
-class PI_line_segment_element
-{
-public:
-    size_t              vbo_offset;
-    size_t              n_points;
-    int                 priority;
-    float               lat_max;                // segment bounding box
-    float               lat_min;
-    float               lon_max;
-    float               lon_min;
-    int                 type;
-    void                *private0;
-   
-    PI_line_segment_element *next;
-=======
 typedef enum _PI_DisPrio {
   PI_PRIO_NODATA = '0',      // no data fill area pattern
   PI_PRIO_GROUP1 = '1',      // S57 group 1 filled areas
@@ -1074,90 +773,84 @@
   void *private0;
 
   PI_line_segment_element *next;
->>>>>>> ead0e091
-};
-
-
-class DECL_EXP PI_S57Obj
-{
-public:
-
-      //  Public Methods
-      PI_S57Obj();
-      ~PI_S57Obj();
-
-public:
-      // Instance Data
-      char                    FeatureName[8];
-      int                     Primitive_type;
-
-      char                    *att_array;
-      wxArrayOfS57attVal      *attVal;
-      int                     n_attr;
-
-      int                     iOBJL;
-      int                     Index;
-
-      double                  x;                      // for POINT
-      double                  y;
-      double                  z;
-      int                     npt;                    // number of points as needed by arrays
-      void                    *geoPt;                 // for LINE & AREA not described by PolyTessGeo
-      double                  *geoPtz;                // an array[3] for MultiPoint, SM with Z, i.e. depth
-      double                  *geoPtMulti;            // an array[2] for MultiPoint, lat/lon to make bbox
-                                                      // of decomposed points
-
-      void                    *pPolyTessGeo;
-
-      double                  m_lat;                  // The lat/lon of the object's "reference" point
-      double                  m_lon;
-
-      double                  chart_ref_lat;
-      double                  chart_ref_lon;
-
-      double                  lat_min;
-      double                  lat_max;
-      double                  lon_min;
-      double                  lon_max;
-
-      int                     Scamin;                 // SCAMIN attribute decoded during load
-
-      bool                    bIsClone;
-      int                     nRef;                   // Reference counter, to signal OK for deletion
-
-      bool                    bIsAton;                // This object is an aid-to-navigation
-      bool                    bIsAssociable;          // This object is DRGARE or DEPARE
-
-      int                     m_n_lsindex;
-      int                     *m_lsindex_array;
-      int                     m_n_edge_max_points;
-      void                    *m_chart_context;
-
-      PI_DisCat               m_DisplayCat;
-
-      void *                  S52_Context;
-      PI_S57Obj               *child;           // child list, used only for MultiPoint Soundings
-
-      PI_S57Obj               *next;            //  List linkage
-
-                                                      // This transform converts from object geometry
-                                                      // to SM coordinates.
-      double                  x_rate;                 // These auxiliary transform coefficients are
-      double                  y_rate;                 // to be used in GetPointPix() and friends
-      double                  x_origin;               // on a per-object basis if necessary
-      double                  y_origin;
-      
-      int auxParm0;                                   // some per-object auxiliary parameters, used for OpenGL
-      int auxParm1;
-      int auxParm2;
-      int auxParm3;
-
-      PI_line_segment_element *m_ls_list;
-      bool                    m_bcategory_mutable;
-      int                     m_DPRI;
-};
-
-
+};
+
+class DECL_EXP PI_S57Obj {
+ public:
+  //  Public Methods
+  PI_S57Obj();
+  ~PI_S57Obj();
+
+ public:
+  // Instance Data
+  char FeatureName[8];
+  int Primitive_type;
+
+  char *att_array;
+  wxArrayOfS57attVal *attVal;
+  int n_attr;
+
+  int iOBJL;
+  int Index;
+
+  double x;  // for POINT
+  double y;
+  double z;
+  int npt;             // number of points as needed by arrays
+  void *geoPt;         // for LINE & AREA not described by PolyTessGeo
+  double *geoPtz;      // an array[3] for MultiPoint, SM with Z, i.e. depth
+  double *geoPtMulti;  // an array[2] for MultiPoint, lat/lon to make bbox
+                       // of decomposed points
+
+  void *pPolyTessGeo;
+
+  double m_lat;  // The lat/lon of the object's "reference" point
+  double m_lon;
+
+  double chart_ref_lat;
+  double chart_ref_lon;
+
+  double lat_min;
+  double lat_max;
+  double lon_min;
+  double lon_max;
+
+  int Scamin;  // SCAMIN attribute decoded during load
+
+  bool bIsClone;
+  int nRef;  // Reference counter, to signal OK for deletion
+
+  bool bIsAton;        // This object is an aid-to-navigation
+  bool bIsAssociable;  // This object is DRGARE or DEPARE
+
+  int m_n_lsindex;
+  int *m_lsindex_array;
+  int m_n_edge_max_points;
+  void *m_chart_context;
+
+  PI_DisCat m_DisplayCat;
+
+  void *S52_Context;
+  PI_S57Obj *child;  // child list, used only for MultiPoint Soundings
+
+  PI_S57Obj *next;  //  List linkage
+
+  // This transform converts from object geometry
+  // to SM coordinates.
+  double x_rate;    // These auxiliary transform coefficients are
+  double y_rate;    // to be used in GetPointPix() and friends
+  double x_origin;  // on a per-object basis if necessary
+  double y_origin;
+
+  int auxParm0;  // some per-object auxiliary parameters, used for OpenGL
+  int auxParm1;
+  int auxParm2;
+  int auxParm3;
+
+  PI_line_segment_element *m_ls_list;
+  bool m_bcategory_mutable;
+  int m_DPRI;
+};
 
 wxString DECL_EXP PI_GetPLIBColorScheme();
 int DECL_EXP PI_GetPLIBDepthUnitInt();
@@ -1165,29 +858,26 @@
 int DECL_EXP PI_GetPLIBBoundaryStyle();
 int DECL_EXP PI_GetPLIBStateHash();
 double DECL_EXP PI_GetPLIBMarinerSafetyContour();
-bool DECL_EXP PI_GetObjectRenderBox( PI_S57Obj *pObj, double *lat_min, double *lat_max, double *lon_min, double *lon_max);
+bool DECL_EXP PI_GetObjectRenderBox(PI_S57Obj *pObj, double *lat_min, double *lat_max, double *lon_min, double *lon_max);
 void DECL_EXP PI_UpdateContext(PI_S57Obj *pObj);
 
-bool DECL_EXP PI_PLIBObjectRenderCheck( PI_S57Obj *pObj, PlugIn_ViewPort *vp );
-PI_LUPname DECL_EXP PI_GetObjectLUPName( PI_S57Obj *pObj );
-PI_DisPrio DECL_EXP PI_GetObjectDisplayPriority( PI_S57Obj *pObj );
-PI_DisCat DECL_EXP PI_GetObjectDisplayCategory( PI_S57Obj *pObj );
-void DECL_EXP PI_PLIBSetLineFeaturePriority( PI_S57Obj *pObj, int prio );
+bool DECL_EXP PI_PLIBObjectRenderCheck(PI_S57Obj *pObj, PlugIn_ViewPort *vp);
+PI_LUPname DECL_EXP PI_GetObjectLUPName(PI_S57Obj *pObj);
+PI_DisPrio DECL_EXP PI_GetObjectDisplayPriority(PI_S57Obj *pObj);
+PI_DisCat DECL_EXP PI_GetObjectDisplayCategory(PI_S57Obj *pObj);
+void DECL_EXP PI_PLIBSetLineFeaturePriority(PI_S57Obj *pObj, int prio);
 void DECL_EXP PI_PLIBPrepareForNewRender(void);
-void DECL_EXP PI_PLIBFreeContext( void *pContext );
-void DECL_EXP PI_PLIBSetRenderCaps( unsigned int flags );
-
-bool DECL_EXP PI_PLIBSetContext( PI_S57Obj *pObj );
-
-int DECL_EXP PI_PLIBRenderObjectToDC( wxDC *pdc, PI_S57Obj *pObj, PlugIn_ViewPort *vp );
-int DECL_EXP PI_PLIBRenderAreaToDC( wxDC *pdc, PI_S57Obj *pObj, PlugIn_ViewPort *vp, wxRect rect, unsigned char *pixbuf );
-
-
-int DECL_EXP PI_PLIBRenderAreaToGL( const wxGLContext &glcc, PI_S57Obj *pObj,
-                                    PlugIn_ViewPort *vp, wxRect &render_rect );
-
-int DECL_EXP PI_PLIBRenderObjectToGL( const wxGLContext &glcc, PI_S57Obj *pObj,
-                                    PlugIn_ViewPort *vp, wxRect &render_rect );
+void DECL_EXP PI_PLIBFreeContext(void *pContext);
+void DECL_EXP PI_PLIBSetRenderCaps(unsigned int flags);
+
+bool DECL_EXP PI_PLIBSetContext(PI_S57Obj *pObj);
+
+int DECL_EXP PI_PLIBRenderObjectToDC(wxDC *pdc, PI_S57Obj *pObj, PlugIn_ViewPort *vp);
+int DECL_EXP PI_PLIBRenderAreaToDC(wxDC *pdc, PI_S57Obj *pObj, PlugIn_ViewPort *vp, wxRect rect, unsigned char *pixbuf);
+
+int DECL_EXP PI_PLIBRenderAreaToGL(const wxGLContext &glcc, PI_S57Obj *pObj, PlugIn_ViewPort *vp, wxRect &render_rect);
+
+int DECL_EXP PI_PLIBRenderObjectToGL(const wxGLContext &glcc, PI_S57Obj *pObj, PlugIn_ViewPort *vp, wxRect &render_rect);
 
 /* API 1.11 OpenGL Display List and vertex buffer object routines
 
@@ -1210,199 +900,18 @@
       glNewList(dl, GL_COMPILE_AND_EXECUTE);
       ... // use norm_viewport with GetCanvasLLPix here
       glEndList();
-   }      
+   }
    glPopMatrix();
    ... // use current_viewport with GetCanvasLLPix again
 */
 
-<<<<<<< HEAD
-extern DECL_EXP bool PlugInHasNormalizedViewPort ( PlugIn_ViewPort *vp );
-extern DECL_EXP void PlugInMultMatrixViewport ( PlugIn_ViewPort *vp, float lat=0, float lon=0 );
-extern DECL_EXP void PlugInNormalizeViewport ( PlugIn_ViewPort *vp, float lat=0, float lon=0 );
-=======
 extern DECL_EXP bool PlugInHasNormalizedViewPort(PlugIn_ViewPort *vp);
 extern DECL_EXP void PlugInMultMatrixViewport(PlugIn_ViewPort *vp, float lat = 0, float lon = 0);
 extern DECL_EXP void PlugInNormalizeViewport(PlugIn_ViewPort *vp, float lat = 0, float lon = 0);
->>>>>>> ead0e091
 
 class wxPoint2DDouble;
-extern "C"  DECL_EXP void GetDoubleCanvasPixLL(PlugIn_ViewPort *vp, wxPoint2DDouble *pp, double lat, double lon);
-
-/* API 1.13  */
-/* API 1.13  adds some more common functions to avoid unnecessary code duplication */
-
-
-extern DECL_EXP double fromDMM_Plugin( wxString sdms );
-extern DECL_EXP void SetCanvasRotation(double rotation);
-extern DECL_EXP void SetCanvasProjection(int projection);
-extern DECL_EXP bool GetSingleWaypoint( wxString GUID, PlugIn_Waypoint *pwaypoint );
-extern DECL_EXP bool CheckEdgePan_PlugIn( int x, int y, bool dragging, int margin, int delta );
-extern DECL_EXP wxBitmap GetIcon_PlugIn(const wxString & name);
-extern DECL_EXP void SetCursor_PlugIn( wxCursor *pPlugin_Cursor = NULL );
-extern DECL_EXP wxFont *GetOCPNScaledFont_PlugIn(wxString TextElement, int default_size = 0);
-extern DECL_EXP wxFont GetOCPNGUIScaledFont_PlugIn(wxString item);
-extern DECL_EXP double GetOCPNGUIToolScaleFactor_PlugIn(int GUIScaledFactor);
-extern DECL_EXP double GetOCPNGUIToolScaleFactor_PlugIn();
-extern DECL_EXP float  GetOCPNChartScaleFactor_Plugin();
-extern DECL_EXP wxColour GetFontColour_PlugIn(wxString TextElement);
-
-extern DECL_EXP double GetCanvasTilt();
-extern DECL_EXP void SetCanvasTilt(double tilt);
-
-extern DECL_EXP bool PlugInPlaySoundEx( wxString &sound_file, int deviceIndex=-1 );
-extern DECL_EXP void AddChartDirectory( wxString &path );
-extern DECL_EXP void ForceChartDBUpdate();
-
-extern  DECL_EXP wxString GetWritableDocumentsDir( void );
-extern  DECL_EXP wxDialog *GetActiveOptionsDialog();
-extern  DECL_EXP wxArrayString GetWaypointGUIDArray( void );
-
-extern  DECL_EXP bool AddPersistentFontKey(wxString TextElement);
-extern  DECL_EXP wxString GetActiveStyleName();
-
-extern  DECL_EXP wxBitmap GetBitmapFromSVGFile(wxString filename, unsigned int width, unsigned int height);
-extern  DECL_EXP bool IsTouchInterface_PlugIn(void);
-
-/*  Platform optimized File/Dir selector dialogs */
-extern  DECL_EXP int PlatformDirSelectorDialog( wxWindow *parent, wxString *file_spec, wxString Title, wxString initDir);
-
-extern  DECL_EXP int PlatformFileSelectorDialog( wxWindow *parent, wxString *file_spec, wxString Title, wxString initDir,
-                                wxString suggestedName, wxString wildcard);
-
-
-/*  OpenCPN HTTP File Download PlugIn Interface   */
-
-/*   Various method Return Codes, etc          */
-typedef enum _OCPN_DLStatus{
-    OCPN_DL_UNKNOWN         =-1,
-    OCPN_DL_NO_ERROR        = 0,
-    OCPN_DL_FAILED          = 1,
-    OCPN_DL_ABORTED         = 2,
-    OCPN_DL_USER_TIMEOUT    = 4,
-    OCPN_DL_STARTED         = 8
-}OCPN_DLStatus;
-
-
-typedef enum _OCPN_DLCondition{
-    OCPN_DL_EVENT_TYPE_UNKNOWN      = -1,
-    OCPN_DL_EVENT_TYPE_START        = 80,
-    OCPN_DL_EVENT_TYPE_PROGRESS     = 81,
-    OCPN_DL_EVENT_TYPE_END          = 82
-}OCPN_DLCondition;
-
-//      Style definitions for Synchronous file download modal dialogs, if desired.
-//      Abstracted from wxCURL package
-enum OCPN_DLDialogStyle
-{
-    OCPN_DLDS_ELAPSED_TIME = 0x0001,       //!< The dialog shows the elapsed time.
-    OCPN_DLDS_ESTIMATED_TIME = 0x0002,     //!< The dialog shows the estimated total time.
-    OCPN_DLDS_REMAINING_TIME = 0x0004,     //!< The dialog shows the remaining time.
-    OCPN_DLDS_SPEED = 0x0008,              //!< The dialog shows the transfer speed.
-    OCPN_DLDS_SIZE = 0x0010,               //!< The dialog shows the size of the resource to download/upload.
-    OCPN_DLDS_URL = 0x0020,                //!< The dialog shows the URL involved in the transfer.
-    
-    // styles related to the use of wxCurlConnectionSettingsDialog:
-    
-    OCPN_DLDS_CONN_SETTINGS_AUTH = 0x0040,  //!< The dialog allows the user to change the authentication settings.
-    OCPN_DLDS_CONN_SETTINGS_PORT = 0x0080,  //!< The dialog allows the user to change the port for the transfer.
-    OCPN_DLDS_CONN_SETTINGS_PROXY = 0x0100, //!< The dialog allows the user to change the proxy settings.
-    
-    OCPN_DLDS_CONN_SETTINGS_ALL = OCPN_DLDS_CONN_SETTINGS_AUTH|OCPN_DLDS_CONN_SETTINGS_PORT|OCPN_DLDS_CONN_SETTINGS_PROXY,
-    
-    OCPN_DLDS_SHOW_ALL =OCPN_DLDS_ELAPSED_TIME|OCPN_DLDS_ESTIMATED_TIME|OCPN_DLDS_REMAINING_TIME|
-    OCPN_DLDS_SPEED|OCPN_DLDS_SIZE|OCPN_DLDS_URL|OCPN_DLDS_CONN_SETTINGS_ALL,
-    
-    OCPN_DLDS_CAN_ABORT = 0x0200,          //!< The transfer can be aborted by the user.
-    OCPN_DLDS_CAN_START = 0x0400,          //!< The transfer won't start automatically. The user needs to start it.
-    OCPN_DLDS_CAN_PAUSE = 0x0800,          //!< The transfer can be paused.
-    
-    OCPN_DLDS_AUTO_CLOSE = 0x1000,         //!< The dialog auto closes when transfer is complete.
-    
-    // by default all available features are enabled:
-    OCPN_DLDS_DEFAULT_STYLE = OCPN_DLDS_CAN_START|OCPN_DLDS_CAN_PAUSE|OCPN_DLDS_CAN_ABORT|OCPN_DLDS_SHOW_ALL|OCPN_DLDS_AUTO_CLOSE
-};
-
-#define ONLINE_CHECK_RETRY 30 // Recheck the Internet connection availability every ONLINE_CHECK_RETRY s
-
-/*   Synchronous (Blocking) download of a single file  */
-
-extern DECL_EXP _OCPN_DLStatus OCPN_downloadFile( const wxString& url, const wxString &outputFile, 
-                                       const wxString &title, const wxString &message, 
-                                       const wxBitmap& bitmap,
-                                       wxWindow *parent, long style, int timeout_secs);
-
-
-/*   Asynchronous (Background) download of a single file  */
-
-extern DECL_EXP _OCPN_DLStatus OCPN_downloadFileBackground( const wxString& url, const wxString &outputFile,
-                                                  wxEvtHandler *handler, long *handle);
-
-extern DECL_EXP void OCPN_cancelDownloadFileBackground( long handle );
-
-/*   Synchronous (Blocking) HTTP POST operation for small amounts of data */
-
-extern DECL_EXP _OCPN_DLStatus OCPN_postDataHttp( const wxString& url, const wxString& parameters, wxString& result, int timeout_secs );
-
-/*   Check whether connection to the Internet is working */
-
-extern DECL_EXP bool OCPN_isOnline();
-
-/*  Supporting  Event for Background downloading          */
-/*  OCPN_downloadEvent Definition  */
-
-/*  PlugIn should be ready/able to handle this event after initiating a background file transfer  
- * 
- * The event as received should be parsed primarily by the getDLEventCondition() method.
- * This will allow identification of download start, progress, and end states.
- * 
- * Other accessor methods contain status, byte counts, etc.
- * 
- * A PlugIn may safely destroy its EvtHandler after receipt of an OCPN_downloadEvent with 
- *     getDLEventCondition == OCPN_DL_EVENT_TYPE_END
- */
-
-class DECL_EXP OCPN_downloadEvent: public wxEvent
-{
-public:
-    OCPN_downloadEvent( wxEventType commandType = wxEVT_NULL, int id = 0 );
-    ~OCPN_downloadEvent( );
-    
-    // accessors
-    _OCPN_DLStatus getDLEventStatus(){ return m_stat; }
-    OCPN_DLCondition getDLEventCondition(){ return m_condition; }
-    
-    void setDLEventStatus( _OCPN_DLStatus stat ){ m_stat = stat; }
-    void setDLEventCondition( OCPN_DLCondition cond ){ m_condition = cond; }
-    
-    void setTotal( long bytes ){m_totalBytes = bytes; }
-    void setTransferred( long bytes ){m_sofarBytes = bytes; }
-    long getTotal(){ return m_totalBytes; }
-    long getTransferred(){ return m_sofarBytes; }
-    
-    void setComplete(bool b_complete){ m_b_complete = b_complete; }
-    bool getComplete(){ return m_b_complete; }
-    
-    
-    // required for sending with wxPostEvent()
-    wxEvent *Clone() const;
-    
-private:
-    OCPN_DLStatus m_stat;
-    OCPN_DLCondition m_condition;
-    
-    long m_totalBytes;
-    long m_sofarBytes;
-    bool m_b_complete;
-};
-
-//DECLARE_EVENT_TYPE(wxEVT_DOWNLOAD_EVENT, -1)
-//extern const wxEventType DECL_EXP wxEVT_DOWNLOAD_EVENT;
-
-extern WXDLLIMPEXP_CORE const wxEventType wxEVT_DOWNLOAD_EVENT;
-
-<<<<<<< HEAD
-#endif //_PLUGIN_H_
-=======
+extern "C" DECL_EXP void GetDoubleCanvasPixLL(PlugIn_ViewPort *vp, wxPoint2DDouble *pp, double lat, double lon);
+
 /* API 1.13  */
 /* API 1.13  adds some more common functions to avoid unnecessary code duplication */
 
@@ -1569,5 +1078,4 @@
 
 extern WXDLLIMPEXP_CORE const wxEventType wxEVT_DOWNLOAD_EVENT;
 
-#endif  //_PLUGIN_H_
->>>>>>> ead0e091
+#endif  //_PLUGIN_H_