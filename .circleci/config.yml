---
version: 2.1

debian-steps: &debian-steps
  steps:
    - checkout
    - run: ci/circleci-build-debian.sh
    - run: sh -c "cd /build-$OCPN_TARGET; /bin/bash < upload.sh"
    - run: sh -c "ci/git-push.sh /build-$OCPN_TARGET"

flatpak-steps: &flatpak-steps
  steps:
    - checkout
    - restore_cache:
        key: "<<parameters.cache-key>>
          -{{ checksum \"ci/circleci-build-flatpak.sh\" }}"
    - run: ci/circleci-build-flatpak.sh
    - save_cache:
        key: "<<parameters.cache-key>>
          -{{ checksum \"ci/circleci-build-flatpak.sh\" }}"
        paths:
          - /home/circleci/.local/share/flatpak/repo
    - run: cd /build-flatpak; /bin/bash < upload.sh
    - run: ci/git-push.sh /build-flatpak

jobs:
  build-bullseye:
    docker:
      - image: circleci/buildpack-deps:bullseye-scm
    environment:
      - OCPN_TARGET: bullseye
      - CMAKE_BUILD_PARALLEL_LEVEL: 2
    <<: *debian-steps

  build-bullseye-wx32:
    docker:
      - image: circleci/buildpack-deps:bullseye-scm
    environment:
      - OCPN_TARGET: bullseye
      - BUILD_WX32: true
      - TARGET_TUPLE: debian-wx32;11;x86_64
      - CMAKE_BUILD_PARALLEL_LEVEL: 2
    <<: *debian-steps

  build-bullseye-armhf:
    machine:
      image: ubuntu-2204:current
    resource_class: arm.medium
    environment:
      - TARGET_TUPLE: debian;11;armhf
      - OCPN_TARGET: bullseye
      - CMAKE_BUILD_PARALLEL_LEVEL: 2
    steps:
      - checkout
      - run: ci/circleci-build-debian-armhf.sh
      - run: cd build-debian; /bin/bash < upload.sh
      - run: ci/git-push.sh build-debian

  build-bullseye-wx32-armhf:
    machine:
      image: ubuntu-2204:current
    resource_class: arm.medium
    environment:
      - TARGET_TUPLE: debian-wx32;11;armhf
      - OCPN_TARGET: bullseye
      - BUILD_WX32: true
      - CMAKE_BUILD_PARALLEL_LEVEL: 2
    steps:
      - checkout
      - run: ci/circleci-build-debian-armhf.sh
      - run: cd build-debian; /bin/bash < upload.sh
      - run: ci/git-push.sh build-debian


  build-bullseye-arm64:
    machine:
      image: ubuntu-2204:current
    resource_class: arm.medium
    environment:
      - OCPN_TARGET: bullseye
      - TARGET_TUPLE: debian;11;arm64
      - CMAKE_BUILD_PARALLEL_LEVEL: 2
    steps:
      - checkout
      - run: ci/circleci-build-debian-docker.sh
      - run: cd build-debian; /bin/bash < upload.sh
      - run: ci/git-push.sh build-debian

  build-bullseye-wx32-arm64:
    machine:
      image: ubuntu-2204:current
    resource_class: arm.medium
    environment:
      - OCPN_TARGET: bullseye
      - BUILD_WX32: true
      - TARGET_TUPLE: debian-wx32;11;arm64
      - CMAKE_BUILD_PARALLEL_LEVEL: 2
    steps:
      - checkout
      - run: ci/circleci-build-debian-docker.sh
      - run: cd build-debian; /bin/bash < upload.sh
      - run: ci/git-push.sh build-debian


  build-bookworm:
    machine:
      image: ubuntu-2204:current
    resource_class: medium
    environment:
      - OCPN_TARGET: bookworm
      - TARGET_TUPLE: debian;12;x86_64
      - CMAKE_BUILD_PARALLEL_LEVEL: 2
    steps:
      - checkout
      - run: ci/circleci-build-debian-docker.sh
      - run: cd build-debian; /bin/bash < upload.sh
      - run: ci/git-push.sh build-debian

  build-bookworm-arm64:
    machine:
      image: ubuntu-2204:current
    resource_class: arm.medium
    environment:
      - OCPN_TARGET: bookworm
      - TARGET_TUPLE: debian;12;arm64
      - CMAKE_BUILD_PARALLEL_LEVEL: 2
    steps:
      - checkout
      - run: ci/circleci-build-debian-docker.sh
      - run: cd build-debian; /bin/bash < upload.sh
      - run: ci/git-push.sh build-debian

  build-bookworm-armhf:
    machine:
      image: ubuntu-2204:current
    resource_class: arm.medium
    environment:
      - TARGET_TUPLE: debian;12;armhf
      - OCPN_TARGET: bookworm
      - CMAKE_BUILD_PARALLEL_LEVEL: 2
    steps:
      - checkout
      - run: ci/circleci-build-debian-armhf.sh
      - run: cd build-debian; /bin/bash < upload.sh
      - run: ci/git-push.sh build-debian

  build-flatpak-arm64:
    machine:
      image: ubuntu-2204:current
    resource_class: arm.medium
    environment:
      - OCPN_TARGET: flatpak-arm64
      - CMAKE_BUILD_PARALLEL_LEVEL: 2
    parameters:
      cache-key:
        type: string
        # Update the last part, here v2, to invalidate cache
        default: "fp-arm20-v2"
    <<: *flatpak-steps

  build-flatpak-x86:
    machine:
      image: ubuntu-2204:current
    environment:
      - OCPN_TARGET: flatpak
      - CMAKE_BUILD_PARALLEL_LEVEL: 2
    parameters:
      cache-key:
        type: string
        # Update the last part, here v2, to invalidate cache
        default: "fp-x86-20-v2"
    <<: *flatpak-steps

  build-macos:
    macos:
<<<<<<< HEAD
      xcode: "13.4.1"
=======
      xcode: "15.2.0"
>>>>>>> d1b32e42
    environment:
      - OCPN_TARGET: macos
      - CMAKE_BUILD_PARALLEL_LEVEL: 2
    steps:
      - checkout
      - run: sudo chmod go+w /usr/local
      - restore_cache:
          key: "new-{{checksum \"build-deps/macos-cache-stamp\"}}\
            -{{checksum \"build-deps/macos-deps\"}}\
            -{{checksum \"cmake/MacosWxwidgets.cmake\"}}\
            -{{checksum \"ci/circleci-build-macos.sh\"}}"
      - run: ci/circleci-build-macos.sh
      - save_cache:
          key: "new-{{checksum \"build-deps/macos-cache-stamp\"}}\
            -{{checksum \"build-deps/macos-deps\"}}\
            -{{checksum \"cmake/MacosWxwidgets.cmake\"}}\
            -{{checksum \"ci/circleci-build-macos.sh\"}}"
          paths:
            - /tmp/local.cache.tar
            - /Users/distiller/project/cache
      - run: >
          sh -c "otool -L build-osx/app/*/OpenCPN.app/Contents/PlugIns/*.dylib"
      - run: cd build-osx; /bin/bash < upload.sh
      - run: ci/git-push.sh  build-osx


  build-android-arm64:
    docker:
      - image: circleci/android:api-28-ndk
    environment:
      - OCPN_TARGET: android-aarch64
      - CMAKE_BUILD_PARALLEL_LEVEL: 2
    steps:
      - checkout
      - run: ci/circleci-build-android.sh
      - run: ci/maybe-push-upload.sh

  build-android-armhf:
    docker:
      - image: circleci/android:api-28-ndk
    environment:
      - OCPN_TARGET: android-armhf
      - CMAKE_BUILD_PARALLEL_LEVEL: 2
    steps:
      - checkout
      - run: ci/circleci-build-android.sh
      - run: ci/maybe-push-upload.sh

std-filters: &std-filters
  filters:
    branches:
      ignore:
        - tmp
        - /tmp-.*/

workflows:
  version: 2
  build_all:
    jobs:

      - build-flatpak-arm64:
          <<: *std-filters

      - build-flatpak-x86:
          <<: *std-filters

      - build-macos:
          <<: *std-filters

      - build-android-arm64:
          <<: *std-filters

      - build-android-armhf:
          <<: *std-filters

      - build-bullseye-wx32:
          <<: *std-filters

      - build-bullseye-wx32-arm64:
          <<: *std-filters

      - build-bullseye-wx32-armhf:
          <<: *std-filters

      - build-bullseye:
          <<: *std-filters

      - build-bullseye-armhf:
          <<: *std-filters

      - build-bullseye-arm64:
          <<: *std-filters

      - build-bookworm-arm64:
          <<: *std-filters

      - build-bookworm-armhf:
          <<: *std-filters

      - build-bookworm:
          <<: *std-filters<|MERGE_RESOLUTION|>--- conflicted
+++ resolved
@@ -173,11 +173,7 @@
 
   build-macos:
     macos:
-<<<<<<< HEAD
-      xcode: "13.4.1"
-=======
       xcode: "15.2.0"
->>>>>>> d1b32e42
     environment:
       - OCPN_TARGET: macos
       - CMAKE_BUILD_PARALLEL_LEVEL: 2
